[package]
name = "bevy_tweening"
version = "0.13.0"
authors = [
    "François Mockers <mockersf@gmail.com>",
    "Jerome Humbert <djeedai@gmail.com>",
]
edition = "2021"
description = "Tweening animation plugin for the Bevy game engine"
repository = "https://github.com/djeedai/bevy_tweening"
homepage = "https://github.com/djeedai/bevy_tweening"
documentation = "https://docs.rs/bevy_tweening"
keywords = ["bevy", "animation", "easing", "tweening"]
license = "MIT OR Apache-2.0"
readme = "README.md"
exclude = ["examples/*.gif", ".github", "release.md", "run_examples.bat"]

[features]
default = ["bevy_sprite", "bevy_ui", "bevy_asset", "bevy_text"]
# Enable support for Asset animation
bevy_asset = ["bevy/bevy_asset"]
# Enable built-in lenses for Bevy sprites
bevy_sprite = ["bevy/bevy_sprite", "bevy/bevy_render"]
# Enable built-in lenses for Bevy UI
bevy_ui = ["bevy/bevy_ui", "bevy/bevy_render"]
# Enable built-in lenses for Bevy Text
bevy_text = ["bevy/bevy_text", "bevy/bevy_render", "bevy/bevy_sprite"]

[dependencies]
<<<<<<< HEAD
interpolation = "0.3"
slotmap = "1.0"
bevy = { version = "0.14", default-features = false }
=======
# Note: abuse 'bevy_color' to force 'bevy_math/curve' feature, which defines EaseFunction
bevy = { version = "0.16", default-features = false, features = [ "bevy_color" ]}
>>>>>>> 8483d940

[dev-dependencies]
bevy-inspector-egui = { version = "0.31" }

[[example]]
name = "menu"
required-features = ["bevy_ui", "bevy_text", "bevy/bevy_winit", "bevy/bevy_picking"]

[[example]]
name = "colormaterial_color"
required-features = ["bevy_asset", "bevy_sprite", "bevy/bevy_winit", "bevy/bevy_picking"]

[[example]]
name = "sprite_color"
required-features = ["bevy_sprite", "bevy/bevy_winit", "bevy/bevy_picking"]

[[example]]
name = "transform_translation"
required-features = ["bevy_sprite", "bevy/bevy_winit", "bevy/bevy_picking"]

[[example]]
name = "transform_rotation"
required-features = ["bevy_sprite", "bevy/bevy_winit", "bevy/bevy_picking"]

[[example]]
name = "ui_position"
required-features = ["bevy_sprite", "bevy_ui", "bevy/bevy_winit", "bevy/bevy_picking"]

[[example]]
name = "text_color"
required-features = ["bevy_ui", "bevy_text", "bevy/bevy_winit", "bevy/bevy_picking"]

[[example]]
name = "sequence"
required-features = ["bevy_sprite", "bevy_text", "bevy/bevy_winit", "bevy/bevy_picking"]

[workspace]
resolver = "2"
members = [".", "benchmarks/"]<|MERGE_RESOLUTION|>--- conflicted
+++ resolved
@@ -27,14 +27,9 @@
 bevy_text = ["bevy/bevy_text", "bevy/bevy_render", "bevy/bevy_sprite"]
 
 [dependencies]
-<<<<<<< HEAD
-interpolation = "0.3"
-slotmap = "1.0"
-bevy = { version = "0.14", default-features = false }
-=======
 # Note: abuse 'bevy_color' to force 'bevy_math/curve' feature, which defines EaseFunction
 bevy = { version = "0.16", default-features = false, features = [ "bevy_color" ]}
->>>>>>> 8483d940
+slotmap = "1.0"
 
 [dev-dependencies]
 bevy-inspector-egui = { version = "0.31" }

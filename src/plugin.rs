use bevy::prelude::*;

#[cfg(feature = "bevy_asset")]
use crate::{tweenable::AssetTarget, AssetAnimator};
use crate::{tweenable::ComponentTarget, Animator, AnimatorState, TweenCompleted, TweenSettings};

/// Plugin to add systems related to tweening of common components and assets.
///
/// This plugin adds systems for a predefined set of components and assets, to
/// allow their respective animators to be updated each frame:
/// - [`Transform`]
/// - [`TextColor`]
/// - [`Node`]
/// - [`Sprite`]
/// - [`ColorMaterial`]
///
/// This ensures that all predefined lenses work as intended, as well as any
/// custom lens animating the same component or asset type.
///
/// For other components and assets, including custom ones, the relevant system
/// needs to be added manually by the application:
/// - For components, add [`component_animator_system::<T>`] where `T:
///   Component`
/// - For assets, add [`asset_animator_system::<T>`] where `T: Asset`
///
/// This plugin is entirely optional. If you want more control, you can instead
/// add manually the relevant systems for the exact set of components and assets
/// actually animated.
///
/// [`Transform`]: https://docs.rs/bevy/0.15.0/bevy/transform/components/struct.Transform.html
/// [`TextColor`]: https://docs.rs/bevy/0.15.0/bevy/text/struct.TextColor.html
/// [`Node`]: https://docs.rs/bevy/0.15.0/bevy/ui/struct.Node.html
/// [`Sprite`]: https://docs.rs/bevy/0.15.0/bevy/sprite/struct.Sprite.html
/// [`ColorMaterial`]: https://docs.rs/bevy/0.15.0/bevy/sprite/struct.ColorMaterial.html
#[derive(Debug, Clone, Copy)]
pub struct TweeningPlugin;

impl Plugin for TweeningPlugin {
    fn build(&self, app: &mut App) {
        app.init_resource::<TweenSettings>();
        app.add_event::<TweenCompleted>().add_systems(
            Update,
            component_animator_system::<Transform>.in_set(AnimationSystem::AnimationUpdate),
        );

        #[cfg(feature = "bevy_ui")]
        app.add_systems(
            Update,
            component_animator_system::<Node>.in_set(AnimationSystem::AnimationUpdate),
        );
        #[cfg(feature = "bevy_ui")]
        app.add_systems(
            Update,
            component_animator_system::<BackgroundColor>.in_set(AnimationSystem::AnimationUpdate),
        );

        #[cfg(feature = "bevy_sprite")]
        app.add_systems(
            Update,
            component_animator_system::<Sprite>.in_set(AnimationSystem::AnimationUpdate),
        );

        #[cfg(all(feature = "bevy_sprite", feature = "bevy_asset"))]
        app.add_systems(
            Update,
            asset_animator_system::<ColorMaterial, MeshMaterial2d<ColorMaterial>>
                .in_set(AnimationSystem::AnimationUpdate),
        );

        #[cfg(feature = "bevy_text")]
        app.add_systems(
            Update,
            component_animator_system::<TextColor>.in_set(AnimationSystem::AnimationUpdate),
        );
    }
}

/// Label enum for the systems relating to animations
#[derive(Debug, Copy, Clone, Eq, PartialEq, Hash, SystemSet)]
pub enum AnimationSystem {
    /// Ticks animations
    AnimationUpdate,
}

/// Animator system for components.
///
/// This system extracts all components of type `T` with an [`Animator<T>`]
/// attached to the same entity, and tick the animator to animate the component.
pub fn component_animator_system<T: Component>(
    time: Res<Time>,
    mut animator_query: Query<(Entity, &mut Animator<T>)>,
    mut target_query: Query<&mut T>,
    events: ResMut<Events<TweenCompleted>>,
    mut commands: Commands,
    settings: Res<TweenSettings>,
) {
    let mut events: Mut<Events<TweenCompleted>> = events.into();
    for (animator_entity, mut animator) in animator_query.iter_mut() {
        if animator.state != AnimatorState::Paused {
            let speed = animator.speed();
            let entity = animator.target.unwrap_or(animator_entity);
            let Ok(target) = target_query.get_mut(entity) else {
                continue;
            };
            let mut target = ComponentTarget::new(target);
            animator.tweenable_mut().tick(
                time.delta().mul_f32(speed),
                &mut target,
                entity,
                &mut events,
                &mut commands,
                &settings,
            );
        }
    }
}

#[cfg(feature = "bevy_asset")]
use std::ops::Deref;

/// Animator system for assets.
///
/// This system ticks all [`AssetAnimator<T>`] components to animate their
/// associated asset.
///
/// This requires the `bevy_asset` feature (enabled by default).
#[cfg(feature = "bevy_asset")]
pub fn asset_animator_system<T, M>(
    time: Res<Time>,
    mut assets: ResMut<Assets<T>>,
    mut query: Query<(Entity, &M, &mut AssetAnimator<T>)>,
    events: ResMut<Events<TweenCompleted>>,
    mut commands: Commands,
<<<<<<< HEAD
    settings: Res<TweenSettings>,
) {
=======
) where
    T: Asset,
    M: Component + Deref<Target = Handle<T>>,
{
>>>>>>> b0bae2ae
    let mut events: Mut<Events<TweenCompleted>> = events.into();
    let mut target = AssetTarget::new(assets.reborrow());
    for (entity, handle, mut animator) in query.iter_mut() {
        if animator.state != AnimatorState::Paused {
            target.handle = handle.clone_weak();
            if !target.is_valid() {
                continue;
            }
            let speed = animator.speed();
            animator.tweenable_mut().tick(
                time.delta().mul_f32(speed),
                &mut target,
                entity,
                &mut events,
                &mut commands,
                &settings,
            );
        }
    }
}

#[cfg(test)]
mod tests {
    use std::{
        marker::PhantomData,
        ops::DerefMut,
        sync::{
            atomic::{AtomicBool, Ordering},
            Arc,
        },
    };

    use crate::{lens::TransformPositionLens, *};

    /// A simple isolated test environment with a [`World`] and a single
    /// [`Entity`] in it.
    struct TestEnv<T: Component> {
        world: World,
        animator_entity: Entity,
        target_entity: Option<Entity>,
        _phantom: PhantomData<T>,
    }

    impl<T: Component + Default> TestEnv<T> {
        /// Create a new test environment containing a single entity with a
        /// [`Transform`], and add the given animator on that same entity.
        pub fn new(animator: Animator<T>) -> Self {
            let mut world = World::new();
            world.init_resource::<Events<TweenCompleted>>();
            world.init_resource::<Time>();

            let entity = world.spawn((T::default(), animator)).id();

            Self {
                world,
                animator_entity: entity,
                target_entity: None,
                _phantom: PhantomData,
            }
        }

        /// Like [`TestEnv::new`], but the component is placed on a separate entity.
        pub fn new_separated(animator: Animator<T>) -> Self {
            let mut world = World::new();
            world.init_resource::<Events<TweenCompleted>>();
            world.init_resource::<Time>();

            let target = world.spawn(T::default()).id();
            let entity = world.spawn(animator.with_target(target)).id();

            Self {
                world,
                animator_entity: entity,
                target_entity: Some(target),
                _phantom: PhantomData,
            }
        }
    }

    impl<T: Component> TestEnv<T> {
        /// Get the test world.
        pub fn world_mut(&mut self) -> &mut World {
            &mut self.world
        }

        /// Tick the test environment, updating the simulation time and ticking
        /// the given system.
        pub fn tick(&mut self, duration: Duration, system: &mut dyn System<In = (), Out = ()>) {
            // Simulate time passing by updating the simulation time resource
            {
                let mut time = self.world.resource_mut::<Time>();
                time.advance_by(duration);
            }

            // Reset world-related change detection
            self.world.clear_trackers();
            assert!(!self.component_mut().is_changed());

            // Tick system
            system.run((), &mut self.world);

            // Update events after system ticked, in case system emitted some events
            let mut events = self.world.resource_mut::<Events<TweenCompleted>>();
            events.update();
        }

        /// Get the animator for the component.
        pub fn animator(&self) -> &Animator<T> {
            self.world
                .entity(self.animator_entity)
                .get::<Animator<T>>()
                .unwrap()
        }

        /// Get the component.
        pub fn component_mut(&mut self) -> Mut<T> {
            self.world
                .get_mut::<T>(self.target_entity.unwrap_or(self.animator_entity))
                .unwrap()
        }

        /// Get the emitted event count since last tick.
        pub fn event_count(&self) -> usize {
            let events = self.world.resource::<Events<TweenCompleted>>();
            events.get_cursor().len(events)
        }
    }

    #[test]
    fn custom_target_entity() {
        let tween = Tween::new(
            EaseMethod::Linear,
            Duration::from_secs(1),
            TransformPositionLens {
                start: Vec3::ZERO,
                end: Vec3::ONE,
            },
        )
        .with_completed_event(0);
        let mut env = TestEnv::new_separated(Animator::new(tween));
        let mut system = IntoSystem::into_system(component_animator_system::<Transform>);
        system.initialize(env.world_mut());

        env.tick(Duration::ZERO, &mut system);
        let transform = env.component_mut();
        assert!(transform.translation.abs_diff_eq(Vec3::ZERO, 1e-5));

        env.tick(Duration::from_millis(500), &mut system);
        let transform = env.component_mut();
        assert!(transform.translation.abs_diff_eq(Vec3::splat(0.5), 1e-5));
    }

    #[test]
    fn change_detect_component() {
        let tween = Tween::new(
            EaseMethod::default(),
            Duration::from_secs(1),
            TransformPositionLens {
                start: Vec3::ZERO,
                end: Vec3::ONE,
            },
        )
        .with_completed_event(0);

        let mut env = TestEnv::new(Animator::new(tween));
        env.world_mut().init_resource::<TweenSettings>();

        // After being inserted, components are always considered changed
        let transform = env.component_mut();
        assert!(transform.is_changed());

        // fn nit() {}
        // let mut system = IntoSystem::into_system(nit);
        let mut system = IntoSystem::into_system(component_animator_system::<Transform>);
        system.initialize(env.world_mut());

        env.tick(Duration::ZERO, &mut system);

        let animator = env.animator();
        assert_eq!(animator.state, AnimatorState::Playing);
        assert_eq!(animator.tweenable().times_completed(), 0);
        let transform = env.component_mut();
        assert!(transform.is_changed());
        assert!(transform.translation.abs_diff_eq(Vec3::ZERO, 1e-5));

        env.tick(Duration::from_millis(500), &mut system);

        assert_eq!(env.event_count(), 0);
        let animator = env.animator();
        assert_eq!(animator.state, AnimatorState::Playing);
        assert_eq!(animator.tweenable().times_completed(), 0);
        let transform = env.component_mut();
        assert!(transform.is_changed());
        assert!(transform.translation.abs_diff_eq(Vec3::splat(0.5), 1e-5));

        env.tick(Duration::from_millis(500), &mut system);

        assert_eq!(env.event_count(), 1);
        let animator = env.animator();
        assert_eq!(animator.state, AnimatorState::Playing);
        assert_eq!(animator.tweenable().times_completed(), 1);
        let transform = env.component_mut();
        assert!(transform.is_changed());
        assert!(transform.translation.abs_diff_eq(Vec3::ONE, 1e-5));

        env.tick(Duration::from_millis(100), &mut system);

        assert_eq!(env.event_count(), 0);
        let animator = env.animator();
        assert_eq!(animator.state, AnimatorState::Playing);
        assert_eq!(animator.tweenable().times_completed(), 1);
        let transform = env.component_mut();
        assert!(!transform.is_changed());
        assert!(transform.translation.abs_diff_eq(Vec3::ONE, 1e-5));
    }

    #[derive(Debug, Default, Clone, Copy, Component)]
    struct DummyComponent {
        value: f32,
    }

    /// Test [`Lens`] which only access mutably the target component if `defer`
    /// is `true`.
    struct ConditionalDeferLens {
        pub defer: Arc<AtomicBool>,
    }

    impl Lens<DummyComponent> for ConditionalDeferLens {
        fn lerp(&mut self, target: &mut dyn Targetable<DummyComponent>, ratio: f32) {
            if self.defer.load(Ordering::SeqCst) {
                target.deref_mut().value += ratio;
            }
        }
    }

    #[test]
    fn change_detect_component_conditional() {
        let defer = Arc::new(AtomicBool::new(false));
        let tween = Tween::new(
            EaseMethod::default(),
            Duration::from_secs(1),
            ConditionalDeferLens {
                defer: Arc::clone(&defer),
            },
        )
        .with_completed_event(0);

        let mut env = TestEnv::new(Animator::new(tween));
        env.world.init_resource::<TweenSettings>();

        // After being inserted, components are always considered changed
        let component = env.component_mut();
        assert!(component.is_changed());

        let mut system = IntoSystem::into_system(component_animator_system::<DummyComponent>);
        system.initialize(env.world_mut());

        assert!(!defer.load(Ordering::SeqCst));

        // Mutation disabled
        env.tick(Duration::ZERO, &mut system);

        let animator = env.animator();
        assert_eq!(animator.state, AnimatorState::Playing);
        assert_eq!(animator.tweenable().times_completed(), 0);
        let component = env.component_mut();
        assert!(!component.is_changed());
        assert!((component.value - 0.).abs() <= 1e-5);

        // Zero-length tick should not change the component
        env.tick(Duration::from_millis(0), &mut system);

        let animator = env.animator();
        assert_eq!(animator.state, AnimatorState::Playing);
        assert_eq!(animator.tweenable().times_completed(), 0);
        let component = env.component_mut();
        assert!(!component.is_changed());
        assert!((component.value - 0.).abs() <= 1e-5);

        // New tick, but lens mutation still disabled
        env.tick(Duration::from_millis(200), &mut system);

        let animator = env.animator();
        assert_eq!(animator.state, AnimatorState::Playing);
        assert_eq!(animator.tweenable().times_completed(), 0);
        let component = env.component_mut();
        assert!(!component.is_changed());
        assert!((component.value - 0.).abs() <= 1e-5);

        // Enable lens mutation
        defer.store(true, Ordering::SeqCst);

        // The current time is already at t=0.2s, so even if we don't increment it, for
        // a tween duration of 1s the ratio is t=0.2, so the lens will actually
        // increment the component's value.
        env.tick(Duration::from_millis(0), &mut system);

        let animator = env.animator();
        assert_eq!(animator.state, AnimatorState::Playing);
        assert_eq!(animator.tweenable().times_completed(), 0);
        let component = env.component_mut();
        assert!(component.is_changed());
        assert!((component.value - 0.2).abs() <= 1e-5);

        // 0.2s + 0.3s = 0.5s
        // t = 0.5s / 1s = 0.5
        // value += 0.5
        // value == 0.7
        env.tick(Duration::from_millis(300), &mut system);

        let animator = env.animator();
        assert_eq!(animator.state, AnimatorState::Playing);
        assert_eq!(animator.tweenable().times_completed(), 0);
        let component = env.component_mut();
        assert!(component.is_changed());
        assert!((component.value - 0.7).abs() <= 1e-5);
    }
}<|MERGE_RESOLUTION|>--- conflicted
+++ resolved
@@ -131,15 +131,11 @@
     mut query: Query<(Entity, &M, &mut AssetAnimator<T>)>,
     events: ResMut<Events<TweenCompleted>>,
     mut commands: Commands,
-<<<<<<< HEAD
     settings: Res<TweenSettings>,
-) {
-=======
 ) where
     T: Asset,
     M: Component + Deref<Target = Handle<T>>,
 {
->>>>>>> b0bae2ae
     let mut events: Mut<Events<TweenCompleted>> = events.into();
     let mut target = AssetTarget::new(assets.reborrow());
     for (entity, handle, mut animator) in query.iter_mut() {
@@ -271,7 +267,7 @@
     #[test]
     fn custom_target_entity() {
         let tween = Tween::new(
-            EaseMethod::Linear,
+            EaseMethod::EaseFunction(EaseFunction::Linear),
             Duration::from_secs(1),
             TransformPositionLens {
                 start: Vec3::ZERO,
@@ -280,6 +276,7 @@
         )
         .with_completed_event(0);
         let mut env = TestEnv::new_separated(Animator::new(tween));
+        env.world_mut().init_resource::<TweenSettings>();
         let mut system = IntoSystem::into_system(component_animator_system::<Transform>);
         system.initialize(env.world_mut());
 

--- conflicted
+++ resolved
@@ -89,11 +89,8 @@
     time: Res<Time>,
     mut query: Query<(Entity, &mut T, &mut Animator<T>)>,
     events: ResMut<Events<TweenCompleted>>,
-<<<<<<< HEAD
+    mut commands: Commands,
     settings: Res<TweenSettings>,
-=======
-    mut commands: Commands,
->>>>>>> f08891cb
 ) {
     let mut events: Mut<Events<TweenCompleted>> = events.into();
     for (entity, target, mut animator) in query.iter_mut() {
@@ -105,11 +102,8 @@
                 &mut target,
                 entity,
                 &mut events,
-<<<<<<< HEAD
+                &mut commands,
                 &settings,
-=======
-                &mut commands,
->>>>>>> f08891cb
             );
         }
     }
@@ -127,11 +121,8 @@
     mut assets: ResMut<Assets<T>>,
     mut query: Query<(Entity, &Handle<T>, &mut AssetAnimator<T>)>,
     events: ResMut<Events<TweenCompleted>>,
-<<<<<<< HEAD
+    mut commands: Commands,
     settings: Res<TweenSettings>,
-=======
-    mut commands: Commands,
->>>>>>> f08891cb
 ) {
     let mut events: Mut<Events<TweenCompleted>> = events.into();
     let mut target = AssetTarget::new(assets.reborrow());
@@ -147,11 +138,8 @@
                 &mut target,
                 entity,
                 &mut events,
-<<<<<<< HEAD
+                &mut commands,
                 &settings,
-=======
-                &mut commands,
->>>>>>> f08891cb
             );
         }
     }
@@ -336,6 +324,7 @@
         .with_completed_event(0);
 
         let mut env = TestEnv::new(Animator::new(tween));
+        env.world.init_resource::<TweenSettings>();
 
         // After being inserted, components are always considered changed
         let component = env.component_mut();

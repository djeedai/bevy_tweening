#[cfg(feature = "bevy_asset")]
use bevy::asset::Asset;
use bevy::{ecs::component::Component, prelude::*};

#[cfg(feature = "bevy_asset")]
use crate::{tweenable::AssetTarget, AssetAnimator};
use crate::{tweenable::ComponentTarget, Animator, AnimatorState, TweenCompleted, TweenSettings};

/// Plugin to add systems related to tweening of common components and assets.
///
/// This plugin adds systems for a predefined set of components and assets, to
/// allow their respective animators to be updated each frame:
/// - [`Transform`]
/// - [`Text`]
/// - [`Style`]
/// - [`Sprite`]
/// - [`ColorMaterial`]
///
/// This ensures that all predefined lenses work as intended, as well as any
/// custom lens animating the same component or asset type.
///
/// For other components and assets, including custom ones, the relevant system
/// needs to be added manually by the application:
/// - For components, add [`component_animator_system::<T>`] where `T:
///   Component`
/// - For assets, add [`asset_animator_system::<T>`] where `T: Asset`
///
/// This plugin is entirely optional. If you want more control, you can instead
/// add manually the relevant systems for the exact set of components and assets
/// actually animated.
///
/// [`Transform`]: https://docs.rs/bevy/0.11.0/bevy/transform/components/struct.Transform.html
/// [`Text`]: https://docs.rs/bevy/0.11.0/bevy/text/struct.Text.html
/// [`Style`]: https://docs.rs/bevy/0.11.0/bevy/ui/struct.Style.html
/// [`Sprite`]: https://docs.rs/bevy/0.11.0/bevy/sprite/struct.Sprite.html
/// [`ColorMaterial`]: https://docs.rs/bevy/0.11.0/bevy/sprite/struct.ColorMaterial.html
#[derive(Debug, Clone, Copy)]
pub struct TweeningPlugin;

impl Plugin for TweeningPlugin {
    fn build(&self, app: &mut App) {
<<<<<<< HEAD
        app.init_resource::<TweenSettings>();

        app.add_event::<TweenCompleted>().add_system(
=======
        app.add_event::<TweenCompleted>().add_systems(
            Update,
>>>>>>> 29e8c338
            component_animator_system::<Transform>.in_set(AnimationSystem::AnimationUpdate),
        );

        #[cfg(feature = "bevy_ui")]
        app.add_systems(
            Update,
            component_animator_system::<Style>.in_set(AnimationSystem::AnimationUpdate),
        );

        #[cfg(feature = "bevy_sprite")]
        app.add_systems(
            Update,
            component_animator_system::<Sprite>.in_set(AnimationSystem::AnimationUpdate),
        );

        #[cfg(all(feature = "bevy_sprite", feature = "bevy_asset"))]
        app.add_systems(
            Update,
            asset_animator_system::<ColorMaterial>.in_set(AnimationSystem::AnimationUpdate),
        );

        #[cfg(feature = "bevy_text")]
        app.add_systems(
            Update,
            component_animator_system::<Text>.in_set(AnimationSystem::AnimationUpdate),
        );
    }
}

/// Label enum for the systems relating to animations
#[derive(Debug, Copy, Clone, Eq, PartialEq, Hash, SystemSet)]
pub enum AnimationSystem {
    /// Ticks animations
    AnimationUpdate,
}

/// Animator system for components.
///
/// This system extracts all components of type `T` with an `Animator<T>`
/// attached to the same entity, and tick the animator to animate the component.
pub fn component_animator_system<T: Component>(
    time: Res<Time>,
    mut query: Query<(Entity, &mut T, &mut Animator<T>)>,
    events: ResMut<Events<TweenCompleted>>,
    settings: Res<TweenSettings>,
) {
    let mut events: Mut<Events<TweenCompleted>> = events.into();
    for (entity, target, mut animator) in query.iter_mut() {
        if animator.state != AnimatorState::Paused {
            let speed = animator.speed();
            let mut target = ComponentTarget::new(target);
            animator.tweenable_mut().tick(
                time.delta().mul_f32(speed),
                &mut target,
                entity,
                &mut events,
                &settings,
            );
        }
    }
}

/// Animator system for assets.
///
/// This system ticks all `AssetAnimator<T>` components to animate their
/// associated asset.
///
/// This requires the `bevy_asset` feature (enabled by default).
#[cfg(feature = "bevy_asset")]
pub fn asset_animator_system<T: Asset>(
    time: Res<Time>,
    assets: ResMut<Assets<T>>,
    mut query: Query<(Entity, &mut AssetAnimator<T>)>,
    events: ResMut<Events<TweenCompleted>>,
    settings: Res<TweenSettings>,
) {
    let mut events: Mut<Events<TweenCompleted>> = events.into();
    let mut target = AssetTarget::new(assets);
    for (entity, mut animator) in query.iter_mut() {
        if animator.state != AnimatorState::Paused {
            target.handle = animator.handle().clone();
            if !target.is_valid() {
                continue;
            }
            let speed = animator.speed();
            animator.tweenable_mut().tick(
                time.delta().mul_f32(speed),
                &mut target,
                entity,
                &mut events,
                &settings,
            );
        }
    }
}

#[cfg(test)]
mod tests {
    use bevy::prelude::{Events, IntoSystem, System, Transform, World};

    use crate::{lens::TransformPositionLens, *};

    /// A simple isolated test environment with a [`World`] and a single
    /// [`Entity`] in it.
    struct TestEnv {
        world: World,
        entity: Entity,
    }

    impl TestEnv {
        /// Create a new test environment containing a single entity with a
        /// [`Transform`], and add the given animator on that same entity.
        pub fn new<T: Component>(animator: T) -> Self {
            let mut world = World::new();
            world.init_resource::<Events<TweenCompleted>>();

            let mut time = Time::default();
            time.update();
            world.insert_resource(time);

            let entity = world.spawn((Transform::default(), animator)).id();

            Self { world, entity }
        }

        /// Get the test world.
        pub fn world_mut(&mut self) -> &mut World {
            &mut self.world
        }

        /// Tick the test environment, updating the simulation time and ticking
        /// the given system.
        pub fn tick(&mut self, duration: Duration, system: &mut dyn System<In = (), Out = ()>) {
            // Simulate time passing by updating the simulation time resource
            {
                let mut time = self.world.resource_mut::<Time>();
                let last_update = time.last_update().unwrap();
                time.update_with_instant(last_update + duration);
            }

            // Reset world-related change detection
            self.world.clear_trackers();
            assert!(!self.transform().is_changed());

            // Tick system
            system.run((), &mut self.world);

            // Update events after system ticked, in case system emitted some events
            let mut events = self.world.resource_mut::<Events<TweenCompleted>>();
            events.update();
        }

        /// Get the animator for the transform.
        pub fn animator(&self) -> &Animator<Transform> {
            self.world
                .entity(self.entity)
                .get::<Animator<Transform>>()
                .unwrap()
        }

        /// Get the transform component.
        pub fn transform(&mut self) -> Mut<Transform> {
            self.world.get_mut::<Transform>(self.entity).unwrap()
        }

        /// Get the emitted event count since last tick.
        pub fn event_count(&self) -> usize {
            let events = self.world.resource::<Events<TweenCompleted>>();
            events.get_reader().len(events)
        }
    }

    #[test]
    fn change_detect_component() {
        let tween = Tween::new(
            EaseMethod::Linear,
            Duration::from_secs(1),
            TransformPositionLens {
                start: Vec3::ZERO,
                end: Vec3::ONE,
            },
        )
        .with_completed_event(0);

        let mut env = TestEnv::new(Animator::new(tween));
        env.world_mut().init_resource::<TweenSettings>();

        // After being inserted, components are always considered changed
        let transform = env.transform();
        assert!(transform.is_changed());

        //fn nit() {}
        //let mut system = IntoSystem::into_system(nit);
        let mut system = IntoSystem::into_system(component_animator_system::<Transform>);
        system.initialize(env.world_mut());

        env.tick(Duration::ZERO, &mut system);

        let animator = env.animator();
        assert_eq!(animator.state, AnimatorState::Playing);
        assert_eq!(animator.tweenable().times_completed(), 0);
        let transform = env.transform();
        assert!(transform.is_changed());
        assert!(transform.translation.abs_diff_eq(Vec3::ZERO, 1e-5));

        env.tick(Duration::from_millis(500), &mut system);

        assert_eq!(env.event_count(), 0);
        let animator = env.animator();
        assert_eq!(animator.state, AnimatorState::Playing);
        assert_eq!(animator.tweenable().times_completed(), 0);
        let transform = env.transform();
        assert!(transform.is_changed());
        assert!(transform.translation.abs_diff_eq(Vec3::splat(0.5), 1e-5));

        env.tick(Duration::from_millis(500), &mut system);

        assert_eq!(env.event_count(), 1);
        let animator = env.animator();
        assert_eq!(animator.state, AnimatorState::Playing);
        assert_eq!(animator.tweenable().times_completed(), 1);
        let transform = env.transform();
        assert!(transform.is_changed());
        assert!(transform.translation.abs_diff_eq(Vec3::ONE, 1e-5));

        env.tick(Duration::from_millis(100), &mut system);

        assert_eq!(env.event_count(), 0);
        let animator = env.animator();
        assert_eq!(animator.state, AnimatorState::Playing);
        assert_eq!(animator.tweenable().times_completed(), 1);
        let transform = env.transform();
        assert!(!transform.is_changed());
        assert!(transform.translation.abs_diff_eq(Vec3::ONE, 1e-5));
    }
}<|MERGE_RESOLUTION|>--- conflicted
+++ resolved
@@ -39,14 +39,9 @@
 
 impl Plugin for TweeningPlugin {
     fn build(&self, app: &mut App) {
-<<<<<<< HEAD
         app.init_resource::<TweenSettings>();
-
-        app.add_event::<TweenCompleted>().add_system(
-=======
         app.add_event::<TweenCompleted>().add_systems(
             Update,
->>>>>>> 29e8c338
             component_animator_system::<Transform>.in_set(AnimationSystem::AnimationUpdate),
         );
 

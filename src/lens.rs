//! Collection of predefined lenses for common Bevy components and assets.
//!
//! # Predefined lenses
//!
//! This module contains predefined lenses for common use cases. Those lenses
//! are entirely optional. They can be used if they fit your use case, to save
//! some time, but are not treated any differently from a custom user-provided
//! lens.
//!
//! # Rotations
//!
//! Several rotation lenses are provided, with different properties.
//!
//! ## Shortest-path rotation
//!
//! The [`TransformRotationLens`] animates the [`rotation`] field of a
//! [`Transform`] component using [`Quat::slerp()`]. It inherits the properties
//! of that method, and in particular the fact it always finds the "shortest
//! path" from start to end. This is well suited for animating a rotation
//! between two given directions, but will provide unexpected results if you try
//! to make an entity rotate around a given axis for more than half a turn, as
//! [`Quat::slerp()`] will then try to move "the other way around".
//!
//! ## Angle-focused rotations
//!
//! Conversely, for cases where the rotation direction is important, like when
//! trying to do a full 360-degree turn, a series of angle-based interpolation
//! lenses is provided:
//! - [`TransformRotateXLens`]
//! - [`TransformRotateYLens`]
//! - [`TransformRotateZLens`]
//! - [`TransformRotateAxisLens`]
//!
//! [`rotation`]: https://docs.rs/bevy/0.12.0/bevy/transform/components/struct.Transform.html#structfield.rotation
//! [`Transform`]: https://docs.rs/bevy/0.12.0/bevy/transform/components/struct.Transform.html
//! [`Quat::slerp()`]: https://docs.rs/bevy/0.12.0/bevy/math/struct.Quat.html#method.slerp

use bevy::prelude::*;

<<<<<<< HEAD
use crate::TweeningDirection;
=======
use crate::Targetable;
>>>>>>> f08891cb

/// A lens over a subset of a component.
///
/// The lens takes a `target` component or asset from a query, as a mutable
/// reference, and animates (tweens) a subset of the fields of the
/// component/asset based on the linear ratio `ratio` in \[0:1\], already
/// sampled from the easing curve.
///
/// # Example
///
/// Implement `Lens` for a custom type:
///
/// ```rust
/// # use bevy::prelude::*;
/// # use bevy_tweening::*;
/// struct MyLens {
///   start: f32,
///   end: f32,
/// }
///
/// #[derive(Component)]
/// struct MyStruct(f32);
///
/// impl Lens<MyStruct> for MyLens {
///   fn lerp(&mut self, target: &mut dyn Targetable<MyStruct>, ratio: f32) {
///     target.0 = self.start + (self.end - self.start) * ratio;
///   }
/// }
/// ```
pub trait Lens<T> {
    /// Perform a linear interpolation (lerp) over the subset of fields of a
    /// component or asset the lens focuses on, based on the linear ratio
    /// `ratio`. The `target` component or asset is mutated in place. The
    /// implementation decides which fields are interpolated, and performs
    /// the animation in-place, overwriting the target.
<<<<<<< HEAD
    fn lerp(&mut self, target: &mut T, ratio: f32);

    /// Update lens on tween start
    /// Can be used for relative lenses
    #[allow(unused_variables)]
    fn update_on_tween_start(
        &mut self,
        target: &T,
        direction: TweeningDirection,
        times_completed: i32,
    ) {
    }
=======
    fn lerp(&mut self, target: &mut dyn Targetable<T>, ratio: f32);
>>>>>>> f08891cb
}

/// A lens to manipulate the [`color`] field of a section of a [`Text`]
/// component.
///
/// [`color`]: https://docs.rs/bevy/0.12.0/bevy/text/struct.TextStyle.html#structfield.color
/// [`Text`]: https://docs.rs/bevy/0.12.0/bevy/text/struct.Text.html
#[cfg(feature = "bevy_text")]
#[derive(Debug, Copy, Clone, PartialEq)]
pub struct TextColorLens {
    /// Start color.
    pub start: Color,
    /// End color.
    pub end: Color,
    /// Index of the text section in the [`Text`] component.
    pub section: usize,
}

#[cfg(feature = "bevy_text")]
impl Lens<Text> for TextColorLens {
    fn lerp(&mut self, target: &mut dyn Targetable<Text>, ratio: f32) {
        if let Some(section) = target.sections.get_mut(self.section) {
            let value = self.start.mix(&self.end, ratio);
            section.style.color = value;
        }
    }
}

/// A lens to manipulate the [`translation`] field of a [`Transform`] component.
///
/// [`translation`]: https://docs.rs/bevy/0.12.0/bevy/transform/components/struct.Transform.html#structfield.translation
/// [`Transform`]: https://docs.rs/bevy/0.12.0/bevy/transform/components/struct.Transform.html
#[derive(Debug, Copy, Clone, PartialEq)]
pub struct TransformPositionLens {
    /// Start value of the translation.
    pub start: Vec3,
    /// End value of the translation.
    pub end: Vec3,
}

impl Lens<Transform> for TransformPositionLens {
    fn lerp(&mut self, target: &mut dyn Targetable<Transform>, ratio: f32) {
        let value = self.start + (self.end - self.start) * ratio;
        target.translation = value;
    }
}

/// A lens to manipulate the [`rotation`] field of a [`Transform`] component.
///
/// This lens interpolates the [`rotation`] field of a [`Transform`] component
/// from a `start` value to an `end` value using the spherical linear
/// interpolation provided by [`Quat::slerp()`]. This means the rotation always
/// uses the shortest path from `start` to `end`. In particular, this means it
/// cannot make entities do a full 360 degrees turn. Instead use
/// [`TransformRotateXLens`] and similar to interpolate the rotation angle
/// around a given axis.
///
/// See the [top-level `lens` module documentation] for a comparison of rotation
/// lenses.
///
/// [`rotation`]: https://docs.rs/bevy/0.12.0/bevy/transform/components/struct.Transform.html#structfield.rotation
/// [`Transform`]: https://docs.rs/bevy/0.12.0/bevy/transform/components/struct.Transform.html
/// [`Quat::slerp()`]: https://docs.rs/bevy/0.12.0/bevy/math/struct.Quat.html#method.slerp
/// [top-level `lens` module documentation]: crate::lens
#[derive(Debug, Copy, Clone, PartialEq)]
pub struct TransformRotationLens {
    /// Start value of the rotation.
    pub start: Quat,
    /// End value of the rotation.
    pub end: Quat,
}

impl Lens<Transform> for TransformRotationLens {
    fn lerp(&mut self, target: &mut dyn Targetable<Transform>, ratio: f32) {
        target.rotation = self.start.slerp(self.end, ratio);
    }
}

/// A lens to rotate a [`Transform`] component around its local X axis.
///
/// This lens interpolates the rotation angle of a [`Transform`] component from
/// a `start` value to an `end` value, for a rotation around the X axis. Unlike
/// [`TransformRotationLens`], it can produce an animation that rotates the
/// entity any number of turns around its local X axis.
///
/// See the [top-level `lens` module documentation] for a comparison of rotation
/// lenses.
///
/// [`Transform`]: https://docs.rs/bevy/0.12.0/bevy/transform/components/struct.Transform.html
/// [top-level `lens` module documentation]: crate::lens
#[derive(Debug, Copy, Clone, PartialEq)]
pub struct TransformRotateXLens {
    /// Start value of the rotation angle, in radians.
    pub start: f32,
    /// End value of the rotation angle, in radians.
    pub end: f32,
}

impl Lens<Transform> for TransformRotateXLens {
    fn lerp(&mut self, target: &mut dyn Targetable<Transform>, ratio: f32) {
        let angle = (self.end - self.start).mul_add(ratio, self.start);
        target.rotation = Quat::from_rotation_x(angle);
    }
}

/// A lens to rotate a [`Transform`] component around its local Y axis.
///
/// This lens interpolates the rotation angle of a [`Transform`] component from
/// a `start` value to an `end` value, for a rotation around the Y axis. Unlike
/// [`TransformRotationLens`], it can produce an animation that rotates the
/// entity any number of turns around its local Y axis.
///
/// See the [top-level `lens` module documentation] for a comparison of rotation
/// lenses.
///
/// [`Transform`]: https://docs.rs/bevy/0.12.0/bevy/transform/components/struct.Transform.html
/// [top-level `lens` module documentation]: crate::lens
#[derive(Debug, Copy, Clone, PartialEq)]
pub struct TransformRotateYLens {
    /// Start value of the rotation angle, in radians.
    pub start: f32,
    /// End value of the rotation angle, in radians.
    pub end: f32,
}

impl Lens<Transform> for TransformRotateYLens {
    fn lerp(&mut self, target: &mut dyn Targetable<Transform>, ratio: f32) {
        let angle = (self.end - self.start).mul_add(ratio, self.start);
        target.rotation = Quat::from_rotation_y(angle);
    }
}

/// A lens to rotate a [`Transform`] component around its local Z axis.
///
/// This lens interpolates the rotation angle of a [`Transform`] component from
/// a `start` value to an `end` value, for a rotation around the Z axis. Unlike
/// [`TransformRotationLens`], it can produce an animation that rotates the
/// entity any number of turns around its local Z axis.
///
/// See the [top-level `lens` module documentation] for a comparison of rotation
/// lenses.
///
/// [`Transform`]: https://docs.rs/bevy/0.12.0/bevy/transform/components/struct.Transform.html
/// [top-level `lens` module documentation]: crate::lens
#[derive(Debug, Copy, Clone, PartialEq)]
pub struct TransformRotateZLens {
    /// Start value of the rotation angle, in radians.
    pub start: f32,
    /// End value of the rotation angle, in radians.
    pub end: f32,
}

impl Lens<Transform> for TransformRotateZLens {
    fn lerp(&mut self, target: &mut dyn Targetable<Transform>, ratio: f32) {
        let angle = (self.end - self.start).mul_add(ratio, self.start);
        target.rotation = Quat::from_rotation_z(angle);
    }
}

/// A lens to rotate a [`Transform`] component around a given fixed axis.
///
/// This lens interpolates the rotation angle of a [`Transform`] component from
/// a `start` value to an `end` value, for a rotation around a given axis.
/// Unlike [`TransformRotationLens`], it can produce an animation that rotates
/// the entity any number of turns around that axis.
///
/// See the [top-level `lens` module documentation] for a comparison of rotation
/// lenses.
///
/// # Panics
///
/// This method panics if the `axis` vector is not normalized.
///
/// [`Transform`]: https://docs.rs/bevy/0.12.0/bevy/transform/components/struct.Transform.html
/// [top-level `lens` module documentation]: crate::lens
#[derive(Debug, Copy, Clone, PartialEq)]
pub struct TransformRotateAxisLens {
    /// The normalized rotation axis.
    pub axis: Vec3,
    /// Start value of the rotation angle, in radians.
    pub start: f32,
    /// End value of the rotation angle, in radians.
    pub end: f32,
}

impl Lens<Transform> for TransformRotateAxisLens {
    fn lerp(&mut self, target: &mut dyn Targetable<Transform>, ratio: f32) {
        let angle = (self.end - self.start).mul_add(ratio, self.start);
        target.rotation = Quat::from_axis_angle(self.axis, angle);
    }
}

/// A lens to manipulate the [`scale`] field of a [`Transform`] component.
///
/// [`scale`]: https://docs.rs/bevy/0.12.0/bevy/transform/components/struct.Transform.html#structfield.scale
/// [`Transform`]: https://docs.rs/bevy/0.12.0/bevy/transform/components/struct.Transform.html
#[derive(Debug, Copy, Clone, PartialEq)]
pub struct TransformScaleLens {
    /// Start value of the scale.
    pub start: Vec3,
    /// End value of the scale.
    pub end: Vec3,
}

impl Lens<Transform> for TransformScaleLens {
    fn lerp(&mut self, target: &mut dyn Targetable<Transform>, ratio: f32) {
        let value = self.start + (self.end - self.start) * ratio;
        target.scale = value;
    }
}

/// A lens to manipulate the [`position`] field of a UI [`Style`] component.
///
/// [`position`]: https://docs.rs/bevy/0.12.0/bevy/ui/struct.Style.html#structfield.position
/// [`Style`]: https://docs.rs/bevy/0.12.0/bevy/ui/struct.Style.html
#[cfg(feature = "bevy_ui")]
#[derive(Debug, Copy, Clone, PartialEq)]
pub struct UiPositionLens {
    /// Start position.
    pub start: UiRect,
    /// End position.
    pub end: UiRect,
}

#[cfg(feature = "bevy_ui")]
fn lerp_val(start: &Val, end: &Val, ratio: f32) -> Val {
    match (start, end) {
        (Val::Percent(start), Val::Percent(end)) => {
            Val::Percent((end - start).mul_add(ratio, *start))
        }
        (Val::Px(start), Val::Px(end)) => Val::Px((end - start).mul_add(ratio, *start)),
        _ => *start,
    }
}

#[cfg(feature = "bevy_ui")]
impl Lens<Style> for UiPositionLens {
    fn lerp(&mut self, target: &mut dyn Targetable<Style>, ratio: f32) {
        target.left = lerp_val(&self.start.left, &self.end.left, ratio);
        target.right = lerp_val(&self.start.right, &self.end.right, ratio);
        target.top = lerp_val(&self.start.top, &self.end.top, ratio);
        target.bottom = lerp_val(&self.start.bottom, &self.end.bottom, ratio);
    }
}

/// Gamer
#[cfg(feature = "bevy_ui")]
#[derive(Debug, Copy, Clone, PartialEq)]
pub struct UiBackgroundColorLens {
    /// Start position.
    pub start: Color,
    /// End position.
    pub end: Color,
}

#[cfg(feature = "bevy_ui")]
impl Lens<BackgroundColor> for UiBackgroundColorLens {
    fn lerp(&mut self, target: &mut dyn Targetable<BackgroundColor>, ratio: f32) {
        target.0 = self.start.mix(&self.end, ratio);
    }
}

/// A lens to manipulate the [`color`] field of a [`ColorMaterial`] asset.
///
/// [`color`]: https://docs.rs/bevy/0.12.0/bevy/sprite/struct.ColorMaterial.html#structfield.color
/// [`ColorMaterial`]: https://docs.rs/bevy/0.12.0/bevy/sprite/struct.ColorMaterial.html
#[cfg(all(feature = "bevy_sprite", feature = "bevy_asset"))]
#[derive(Debug, Copy, Clone, PartialEq)]
pub struct ColorMaterialColorLens {
    /// Start color.
    pub start: Color,
    /// End color.
    pub end: Color,
}

#[cfg(all(feature = "bevy_sprite", feature = "bevy_asset"))]
impl Lens<ColorMaterial> for ColorMaterialColorLens {
    fn lerp(&mut self, target: &mut dyn Targetable<ColorMaterial>, ratio: f32) {
        target.color = self.start.mix(&self.end, ratio);
    }
}

/// A lens to manipulate the [`color`] field of a [`Sprite`] asset.
///
/// [`color`]: https://docs.rs/bevy/0.12.0/bevy/sprite/struct.Sprite.html#structfield.color
/// [`Sprite`]: https://docs.rs/bevy/0.12.0/bevy/sprite/struct.Sprite.html
#[cfg(feature = "bevy_sprite")]
#[derive(Debug, Copy, Clone, PartialEq)]
pub struct SpriteColorLens {
    /// Start color.
    pub start: Color,
    /// End color.
    pub end: Color,
}

#[cfg(feature = "bevy_sprite")]
impl Lens<Sprite> for SpriteColorLens {
    fn lerp(&mut self, target: &mut dyn Targetable<Sprite>, ratio: f32) {
        let value = self.start.mix(&self.end, ratio);
        target.color = value;
    }
}

#[cfg(test)]
mod tests {
    use bevy::ecs::component::Tick;
    use std::f32::consts::TAU;

    #[cfg(any(feature = "bevy_sprite", feature = "bevy_text"))]
    use bevy::color::palettes::css::{BLUE, RED};

    use super::*;

    use crate::tweenable::ComponentTarget;

    #[cfg(all(feature = "bevy_sprite", feature = "bevy_asset"))]
    use crate::tweenable::AssetTarget;

    #[cfg(feature = "bevy_text")]
    #[test]
    fn text_color() {
        let mut lens = TextColorLens {
            start: RED.into(),
            end: BLUE.into(),
            section: 0,
        };
        let mut text = Text::from_section("", default());

        {
            let mut added = Tick::new(0);
            let mut last_changed = Tick::new(0);
            let mut target = ComponentTarget::new(Mut::new(
                &mut text,
                &mut added,
                &mut last_changed,
                Tick::new(0),
                Tick::new(0),
            ));

            lens.lerp(&mut target, 0.);
        }
        assert_eq!(text.sections[0].style.color, RED.into());

        {
            let mut added = Tick::new(0);
            let mut last_changed = Tick::new(0);
            let mut target = ComponentTarget::new(Mut::new(
                &mut text,
                &mut added,
                &mut last_changed,
                Tick::new(0),
                Tick::new(0),
            ));

            lens.lerp(&mut target, 1.);
        }
        assert_eq!(text.sections[0].style.color, BLUE.into());

        {
            let mut added = Tick::new(0);
            let mut last_changed = Tick::new(0);
            let mut target = ComponentTarget::new(Mut::new(
                &mut text,
                &mut added,
                &mut last_changed,
                Tick::new(0),
                Tick::new(0),
            ));

            lens.lerp(&mut target, 0.3);
        }
        assert_eq!(
            text.sections[0].style.color,
            Color::srgba(0.7, 0., 0.3, 1.0)
        );

        let mut lens_section1 = TextColorLens {
            start: RED.into(),
            end: BLUE.into(),
            section: 1,
        };

        {
            let mut added = Tick::new(0);
            let mut last_changed = Tick::new(0);
            let mut target = ComponentTarget::new(Mut::new(
                &mut text,
                &mut added,
                &mut last_changed,
                Tick::new(0),
                Tick::new(0),
            ));

            lens_section1.lerp(&mut target, 1.);
        }
        // Should not have changed because the lens targets section 1
        assert_eq!(
            text.sections[0].style.color,
            Color::srgba(0.7, 0., 0.3, 1.0)
        );

        text.sections.push(TextSection {
            value: "".to_string(),
            style: Default::default(),
        });

        {
            let mut added = Tick::new(0);
            let mut last_changed = Tick::new(0);
            let mut target = ComponentTarget::new(Mut::new(
                &mut text,
                &mut added,
                &mut last_changed,
                Tick::new(0),
                Tick::new(0),
            ));

            lens_section1.lerp(&mut target, 0.3);
        }
        assert_eq!(
            text.sections[1].style.color,
            Color::srgba(0.7, 0., 0.3, 1.0)
        );
    }

    #[test]
    fn transform_position() {
        let mut lens = TransformPositionLens {
            start: Vec3::ZERO,
            end: Vec3::new(1., 2., -4.),
        };
        let mut transform = Transform::default();

        {
            let mut added = Tick::new(0);
            let mut last_changed = Tick::new(0);
            let mut target = ComponentTarget::new(Mut::new(
                &mut transform,
                &mut added,
                &mut last_changed,
                Tick::new(0),
                Tick::new(0),
            ));

            lens.lerp(&mut target, 0.);
        }
        assert!(transform.translation.abs_diff_eq(Vec3::ZERO, 1e-5));
        assert!(transform.rotation.abs_diff_eq(Quat::IDENTITY, 1e-5));
        assert!(transform.scale.abs_diff_eq(Vec3::ONE, 1e-5));

        {
            let mut added = Tick::new(0);
            let mut last_changed = Tick::new(0);
            let mut target = ComponentTarget::new(Mut::new(
                &mut transform,
                &mut added,
                &mut last_changed,
                Tick::new(0),
                Tick::new(0),
            ));

            lens.lerp(&mut target, 1.);
        }
        assert!(transform
            .translation
            .abs_diff_eq(Vec3::new(1., 2., -4.), 1e-5));
        assert!(transform.rotation.abs_diff_eq(Quat::IDENTITY, 1e-5));
        assert!(transform.scale.abs_diff_eq(Vec3::ONE, 1e-5));

        {
            let mut added = Tick::new(0);
            let mut last_changed = Tick::new(0);
            let mut target = ComponentTarget::new(Mut::new(
                &mut transform,
                &mut added,
                &mut last_changed,
                Tick::new(0),
                Tick::new(0),
            ));

            lens.lerp(&mut target, 0.3);
        }
        assert!(transform
            .translation
            .abs_diff_eq(Vec3::new(0.3, 0.6, -1.2), 1e-5));
        assert!(transform.rotation.abs_diff_eq(Quat::IDENTITY, 1e-5));
        assert!(transform.scale.abs_diff_eq(Vec3::ONE, 1e-5));
    }

    #[test]
    fn transform_rotation() {
        let mut lens = TransformRotationLens {
            start: Quat::IDENTITY,
            end: Quat::from_rotation_z(100_f32.to_radians()),
        };
        let mut transform = Transform::default();

        {
            let mut added = Tick::new(0);
            let mut last_changed = Tick::new(0);
            let mut target = ComponentTarget::new(Mut::new(
                &mut transform,
                &mut added,
                &mut last_changed,
                Tick::new(0),
                Tick::new(0),
            ));

            lens.lerp(&mut target, 0.);
        }
        assert!(transform.translation.abs_diff_eq(Vec3::ZERO, 1e-5));
        assert!(transform.rotation.abs_diff_eq(Quat::IDENTITY, 1e-5));
        assert!(transform.scale.abs_diff_eq(Vec3::ONE, 1e-5));

        {
            let mut added = Tick::new(0);
            let mut last_changed = Tick::new(0);
            let mut target = ComponentTarget::new(Mut::new(
                &mut transform,
                &mut added,
                &mut last_changed,
                Tick::new(0),
                Tick::new(0),
            ));

            lens.lerp(&mut target, 1.);
        }
        assert!(transform.translation.abs_diff_eq(Vec3::ZERO, 1e-5));
        assert!(transform
            .rotation
            .abs_diff_eq(Quat::from_rotation_z(100_f32.to_radians()), 1e-5));
        assert!(transform.scale.abs_diff_eq(Vec3::ONE, 1e-5));

        {
            let mut added = Tick::new(0);
            let mut last_changed = Tick::new(0);
            let mut target = ComponentTarget::new(Mut::new(
                &mut transform,
                &mut added,
                &mut last_changed,
                Tick::new(0),
                Tick::new(0),
            ));

            lens.lerp(&mut target, 0.3);
        }
        assert!(transform.translation.abs_diff_eq(Vec3::ZERO, 1e-5));
        assert!(transform
            .rotation
            .abs_diff_eq(Quat::from_rotation_z(30_f32.to_radians()), 1e-5));
        assert!(transform.scale.abs_diff_eq(Vec3::ONE, 1e-5));
    }

    #[test]
    fn transform_rotate_x() {
        let mut lens = TransformRotateXLens {
            start: 0.,
            end: 1440_f32.to_radians(), // 4 turns
        };
        let mut transform = Transform::default();

        for (index, ratio) in [0., 0.25, 0.5, 0.75, 1.].iter().enumerate() {
            {
                let mut added = Tick::new(0);
                let mut last_changed = Tick::new(0);
                let mut target = ComponentTarget::new(Mut::new(
                    &mut transform,
                    &mut added,
                    &mut last_changed,
                    Tick::new(0),
                    Tick::new(0),
                ));

                lens.lerp(&mut target, *ratio);
            }
            assert!(transform.translation.abs_diff_eq(Vec3::ZERO, 1e-5));
            if index == 1 || index == 3 {
                // For odd-numbered turns, the opposite Quat is produced. This is equivalent in
                // terms of rotation to the IDENTITY one, but numerically the w component is not
                // the same so would fail an equality test.
                assert!(transform
                    .rotation
                    .abs_diff_eq(Quat::from_xyzw(0., 0., 0., -1.), 1e-5));
            } else {
                assert!(transform.rotation.abs_diff_eq(Quat::IDENTITY, 1e-5));
            }
            assert!(transform.scale.abs_diff_eq(Vec3::ONE, 1e-5));
        }

        {
            let mut added = Tick::new(0);
            let mut last_changed = Tick::new(0);
            let mut target = ComponentTarget::new(Mut::new(
                &mut transform,
                &mut added,
                &mut last_changed,
                Tick::new(0),
                Tick::new(0),
            ));

            lens.lerp(&mut target, 0.1);
        }
        assert!(transform.translation.abs_diff_eq(Vec3::ZERO, 1e-5));
        assert!(transform
            .rotation
            .abs_diff_eq(Quat::from_rotation_x(0.1 * (4. * TAU)), 1e-5));
        assert!(transform.scale.abs_diff_eq(Vec3::ONE, 1e-5));
    }

    #[test]
    fn transform_rotate_y() {
        let mut lens = TransformRotateYLens {
            start: 0.,
            end: 1440_f32.to_radians(), // 4 turns
        };
        let mut transform = Transform::default();

        for (index, ratio) in [0., 0.25, 0.5, 0.75, 1.].iter().enumerate() {
            {
                let mut added = Tick::new(0);
                let mut last_changed = Tick::new(0);
                let mut target = ComponentTarget::new(Mut::new(
                    &mut transform,
                    &mut added,
                    &mut last_changed,
                    Tick::new(0),
                    Tick::new(0),
                ));

                lens.lerp(&mut target, *ratio);
            }
            assert!(transform.translation.abs_diff_eq(Vec3::ZERO, 1e-5));
            if index == 1 || index == 3 {
                // For odd-numbered turns, the opposite Quat is produced. This is equivalent in
                // terms of rotation to the IDENTITY one, but numerically the w component is not
                // the same so would fail an equality test.
                assert!(transform
                    .rotation
                    .abs_diff_eq(Quat::from_xyzw(0., 0., 0., -1.), 1e-5));
            } else {
                assert!(transform.rotation.abs_diff_eq(Quat::IDENTITY, 1e-5));
            }
            assert!(transform.scale.abs_diff_eq(Vec3::ONE, 1e-5));
        }

        {
            let mut added = Tick::new(0);
            let mut last_changed = Tick::new(0);
            let mut target = ComponentTarget::new(Mut::new(
                &mut transform,
                &mut added,
                &mut last_changed,
                Tick::new(0),
                Tick::new(0),
            ));

            lens.lerp(&mut target, 0.1);
        }
        assert!(transform.translation.abs_diff_eq(Vec3::ZERO, 1e-5));
        assert!(transform
            .rotation
            .abs_diff_eq(Quat::from_rotation_y(0.1 * (4. * TAU)), 1e-5));
        assert!(transform.scale.abs_diff_eq(Vec3::ONE, 1e-5));
    }

    #[test]
    fn transform_rotate_z() {
        let mut lens = TransformRotateZLens {
            start: 0.,
            end: 1440_f32.to_radians(), // 4 turns
        };
        let mut transform = Transform::default();

        for (index, ratio) in [0., 0.25, 0.5, 0.75, 1.].iter().enumerate() {
            {
                let mut added = Tick::new(0);
                let mut last_changed = Tick::new(0);
                let mut target = ComponentTarget::new(Mut::new(
                    &mut transform,
                    &mut added,
                    &mut last_changed,
                    Tick::new(0),
                    Tick::new(0),
                ));

                lens.lerp(&mut target, *ratio);
            }
            assert!(transform.translation.abs_diff_eq(Vec3::ZERO, 1e-5));
            if index == 1 || index == 3 {
                // For odd-numbered turns, the opposite Quat is produced. This is equivalent in
                // terms of rotation to the IDENTITY one, but numerically the w component is not
                // the same so would fail an equality test.
                assert!(transform
                    .rotation
                    .abs_diff_eq(Quat::from_xyzw(0., 0., 0., -1.), 1e-5));
            } else {
                assert!(transform.rotation.abs_diff_eq(Quat::IDENTITY, 1e-5));
            }
            assert!(transform.scale.abs_diff_eq(Vec3::ONE, 1e-5));
        }

        {
            let mut added = Tick::new(0);
            let mut last_changed = Tick::new(0);
            let mut target = ComponentTarget::new(Mut::new(
                &mut transform,
                &mut added,
                &mut last_changed,
                Tick::new(0),
                Tick::new(0),
            ));

            lens.lerp(&mut target, 0.1);
        }
        assert!(transform.translation.abs_diff_eq(Vec3::ZERO, 1e-5));
        assert!(transform
            .rotation
            .abs_diff_eq(Quat::from_rotation_z(0.1 * (4. * TAU)), 1e-5));
        assert!(transform.scale.abs_diff_eq(Vec3::ONE, 1e-5));
    }

    #[test]
    fn transform_rotate_axis() {
        let axis = Vec3::ONE.normalize();
        let mut lens = TransformRotateAxisLens {
            axis,
            start: 0.,
            end: 1440_f32.to_radians(), // 4 turns
        };
        let mut transform = Transform::default();

        for (index, ratio) in [0., 0.25, 0.5, 0.75, 1.].iter().enumerate() {
            {
                let mut added = Tick::new(0);
                let mut last_changed = Tick::new(0);
                let mut target = ComponentTarget::new(Mut::new(
                    &mut transform,
                    &mut added,
                    &mut last_changed,
                    Tick::new(0),
                    Tick::new(0),
                ));

                lens.lerp(&mut target, *ratio);
            }
            assert!(transform.translation.abs_diff_eq(Vec3::ZERO, 1e-5));
            if index == 1 || index == 3 {
                // For odd-numbered turns, the opposite Quat is produced. This is equivalent in
                // terms of rotation to the IDENTITY one, but numerically the w component is not
                // the same so would fail an equality test.
                assert!(transform
                    .rotation
                    .abs_diff_eq(Quat::from_xyzw(0., 0., 0., -1.), 1e-5));
            } else {
                assert!(transform.rotation.abs_diff_eq(Quat::IDENTITY, 1e-5));
            }
            assert!(transform.scale.abs_diff_eq(Vec3::ONE, 1e-5));
        }

        {
            let mut added = Tick::new(0);
            let mut last_changed = Tick::new(0);
            let mut target = ComponentTarget::new(Mut::new(
                &mut transform,
                &mut added,
                &mut last_changed,
                Tick::new(0),
                Tick::new(0),
            ));

            lens.lerp(&mut target, 0.1);
        }
        assert!(transform.translation.abs_diff_eq(Vec3::ZERO, 1e-5));
        assert!(transform
            .rotation
            .abs_diff_eq(Quat::from_axis_angle(axis, 0.1 * (4. * TAU)), 1e-5));
        assert!(transform.scale.abs_diff_eq(Vec3::ONE, 1e-5));
    }

    #[test]
    fn transform_scale() {
        let mut lens = TransformScaleLens {
            start: Vec3::ZERO,
            end: Vec3::new(1., 2., -4.),
        };
        let mut transform = Transform::default();

        {
            let mut added = Tick::new(0);
            let mut last_changed = Tick::new(0);
            let mut target = ComponentTarget::new(Mut::new(
                &mut transform,
                &mut added,
                &mut last_changed,
                Tick::new(0),
                Tick::new(0),
            ));

            lens.lerp(&mut target, 0.);
        }
        assert!(transform.translation.abs_diff_eq(Vec3::ZERO, 1e-5));
        assert!(transform.rotation.abs_diff_eq(Quat::IDENTITY, 1e-5));
        assert!(transform.scale.abs_diff_eq(Vec3::ZERO, 1e-5));

        {
            let mut added = Tick::new(0);
            let mut last_changed = Tick::new(0);
            let mut target = ComponentTarget::new(Mut::new(
                &mut transform,
                &mut added,
                &mut last_changed,
                Tick::new(0),
                Tick::new(0),
            ));

            lens.lerp(&mut target, 1.);
        }
        assert!(transform.translation.abs_diff_eq(Vec3::ZERO, 1e-5));
        assert!(transform.rotation.abs_diff_eq(Quat::IDENTITY, 1e-5));
        assert!(transform.scale.abs_diff_eq(Vec3::new(1., 2., -4.), 1e-5));

        {
            let mut added = Tick::new(0);
            let mut last_changed = Tick::new(0);
            let mut target = ComponentTarget::new(Mut::new(
                &mut transform,
                &mut added,
                &mut last_changed,
                Tick::new(0),
                Tick::new(0),
            ));

            lens.lerp(&mut target, 0.3);
        }
        assert!(transform.translation.abs_diff_eq(Vec3::ZERO, 1e-5));
        assert!(transform.rotation.abs_diff_eq(Quat::IDENTITY, 1e-5));
        assert!(transform.scale.abs_diff_eq(Vec3::new(0.3, 0.6, -1.2), 1e-5));
    }

    #[cfg(feature = "bevy_ui")]
    #[test]
    fn ui_position() {
        let mut lens = UiPositionLens {
            start: UiRect {
                left: Val::Px(0.),
                top: Val::Px(0.),
                right: Val::Auto,
                bottom: Val::Percent(25.),
            },
            end: UiRect {
                left: Val::Px(1.),
                top: Val::Px(5.),
                right: Val::Auto,
                bottom: Val::Percent(45.),
            },
        };
        let mut style = Style::default();

        {
            let mut added = Tick::new(0);
            let mut last_changed = Tick::new(0);
            let mut target = ComponentTarget::new(Mut::new(
                &mut style,
                &mut added,
                &mut last_changed,
                Tick::new(0),
                Tick::new(0),
            ));

            lens.lerp(&mut target, 0.);
        }
        assert_eq!(style.left, Val::Px(0.));
        assert_eq!(style.top, Val::Px(0.));
        assert_eq!(style.right, Val::Auto);
        assert_eq!(style.bottom, Val::Percent(25.));

        {
            let mut added = Tick::new(0);
            let mut last_changed = Tick::new(0);
            let mut target = ComponentTarget::new(Mut::new(
                &mut style,
                &mut added,
                &mut last_changed,
                Tick::new(0),
                Tick::new(0),
            ));

            lens.lerp(&mut target, 1.);
        }
        assert_eq!(style.left, Val::Px(1.));
        assert_eq!(style.top, Val::Px(5.));
        assert_eq!(style.right, Val::Auto);
        assert_eq!(style.bottom, Val::Percent(45.));

        {
            let mut added = Tick::new(0);
            let mut last_changed = Tick::new(0);
            let mut target = ComponentTarget::new(Mut::new(
                &mut style,
                &mut added,
                &mut last_changed,
                Tick::new(0),
                Tick::new(0),
            ));

            lens.lerp(&mut target, 0.3);
        }
        assert_eq!(style.left, Val::Px(0.3));
        assert_eq!(style.top, Val::Px(1.5));
        assert_eq!(style.right, Val::Auto);
        assert_eq!(style.bottom, Val::Percent(31.));
    }

    #[cfg(all(feature = "bevy_sprite", feature = "bevy_asset"))]
    #[test]
    fn colormaterial_color() {
        let mut lens = ColorMaterialColorLens {
            start: RED.into(),
            end: BLUE.into(),
        };
        let mut assets = Assets::default();
        let handle = assets.add(ColorMaterial {
            color: Color::WHITE,
            texture: None,
        });

        {
            let mut added = Tick::new(0);
            let mut last_changed = Tick::new(0);
            let mut target = AssetTarget::new(Mut::new(
                &mut assets,
                &mut added,
                &mut last_changed,
                Tick::new(0),
                Tick::new(0),
            ));
            target.handle = handle.clone();

            lens.lerp(&mut target, 0.);
        }
        assert_eq!(assets.get(handle.id()).unwrap().color, RED.into());

        {
            let mut added = Tick::new(0);
            let mut last_changed = Tick::new(0);
            let mut target = AssetTarget::new(Mut::new(
                &mut assets,
                &mut added,
                &mut last_changed,
                Tick::new(0),
                Tick::new(0),
            ));
            target.handle = handle.clone();

            lens.lerp(&mut target, 1.);
        }
        assert_eq!(assets.get(handle.id()).unwrap().color, BLUE.into());

        {
            let mut added = Tick::new(0);
            let mut last_changed = Tick::new(0);
            let mut target = AssetTarget::new(Mut::new(
                &mut assets,
                &mut added,
                &mut last_changed,
                Tick::new(0),
                Tick::new(0),
            ));
            target.handle = handle.clone();

            lens.lerp(&mut target, 0.3);
        }
        assert_eq!(
            assets.get(handle.id()).unwrap().color,
            Color::srgba(0.7, 0., 0.3, 1.0)
        );
    }

    #[cfg(feature = "bevy_sprite")]
    #[test]
    fn sprite_color() {
        let mut lens = SpriteColorLens {
            start: RED.into(),
            end: BLUE.into(),
        };
        let mut sprite = Sprite {
            color: Color::WHITE,
            ..default()
        };

        {
            let mut added = Tick::new(0);
            let mut last_changed = Tick::new(0);
            let mut target = ComponentTarget::new(Mut::new(
                &mut sprite,
                &mut added,
                &mut last_changed,
                Tick::new(0),
                Tick::new(0),
            ));

            lens.lerp(&mut target, 0.);
        }
        assert_eq!(sprite.color, RED.into());

        {
            let mut added = Tick::new(0);
            let mut last_changed = Tick::new(0);
            let mut target = ComponentTarget::new(Mut::new(
                &mut sprite,
                &mut added,
                &mut last_changed,
                Tick::new(0),
                Tick::new(0),
            ));

            lens.lerp(&mut target, 1.);
        }
        assert_eq!(sprite.color, BLUE.into());

        {
            let mut added = Tick::new(0);
            let mut last_changed = Tick::new(0);
            let mut target = ComponentTarget::new(Mut::new(
                &mut sprite,
                &mut added,
                &mut last_changed,
                Tick::new(0),
                Tick::new(0),
            ));

            lens.lerp(&mut target, 0.3);
        }
        assert_eq!(sprite.color, Color::srgba(0.7, 0., 0.3, 1.0));
    }
}<|MERGE_RESOLUTION|>--- conflicted
+++ resolved
@@ -37,11 +37,9 @@
 
 use bevy::prelude::*;
 
-<<<<<<< HEAD
+use crate::Targetable;
+
 use crate::TweeningDirection;
-=======
-use crate::Targetable;
->>>>>>> f08891cb
 
 /// A lens over a subset of a component.
 ///
@@ -77,22 +75,18 @@
     /// `ratio`. The `target` component or asset is mutated in place. The
     /// implementation decides which fields are interpolated, and performs
     /// the animation in-place, overwriting the target.
-<<<<<<< HEAD
-    fn lerp(&mut self, target: &mut T, ratio: f32);
+    fn lerp(&mut self, target: &mut dyn Targetable<T>, ratio: f32);
 
     /// Update lens on tween start
     /// Can be used for relative lenses
     #[allow(unused_variables)]
     fn update_on_tween_start(
         &mut self,
-        target: &T,
+        target: &mut dyn Targetable<T>,
         direction: TweeningDirection,
         times_completed: i32,
     ) {
     }
-=======
-    fn lerp(&mut self, target: &mut dyn Targetable<T>, ratio: f32);
->>>>>>> f08891cb
 }
 
 /// A lens to manipulate the [`color`] field of a section of a [`Text`]

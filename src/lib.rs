--- conflicted
+++ resolved
@@ -207,11 +207,6 @@
 use std::time::Duration;
 
 use bevy::prelude::*;
-<<<<<<< HEAD
-use interpolation::Ease as IEase;
-pub use interpolation::{Ease, EaseFunction, Lerp};
-=======
->>>>>>> b0bae2ae
 
 pub use lens::Lens;
 #[cfg(feature = "bevy_asset")]

#![deny(
    warnings,
    missing_copy_implementations,
    trivial_casts,
    trivial_numeric_casts,
    unsafe_code,
    unstable_features,
    unused_import_braces,
    unused_qualifications,
    missing_docs
)]

//! Tweening animation plugin for the Bevy game engine
//!
//! 🍃 Bevy Tweening provides interpolation-based animation between ("tweening")
//! two values, for Bevy components and assets. Each field of a component or
//! asset can be animated via a collection or predefined easing functions,
//! or providing a custom animation curve. Custom components and assets are also
//! supported.
//!
//! # Example
//!
//! Add the tweening plugin to your app:
//!
//! ```no_run
//! use bevy::prelude::*;
//! use bevy_tweening::*;
//!
//! App::default()
//!     .add_plugins(DefaultPlugins)
//!     .add_plugin(TweeningPlugin)
//!     .run();
//! ```
//!
//! Animate the position ([`Transform::translation`]) of an [`Entity`]:
//!
//! ```
//! # use bevy::prelude::*;
//! # use bevy_tweening::{lens::*, *};
//! # use std::time::Duration;
//! # fn system(mut commands: Commands) {
//! # let size = 16.;
//! // Create a single animation (tween) to move an entity.
//! let tween = Tween::new(
//!     // Use a quadratic easing on both endpoints.
//!     EaseFunction::QuadraticInOut,
//!     // Animation time.
//!     Duration::from_secs(1),
//!     // The lens gives access to the Transform component of the Entity,
//!     // for the Animator to animate it. It also contains the start and
//!     // end values respectively associated with the progress ratios 0. and 1.
//!     TransformPositionLens {
//!         start: Vec3::ZERO,
//!         end: Vec3::new(1., 2., -4.),
//!     },
//! );
//!
//! commands
//!     // Spawn an entity to animate the position of.
//!     .spawn_bundle(TransformBundle::default())
//!     // Add an Animator component to control and execute the animation.
//!     .insert(Animator::new(tween));
//! # }
//! ```
//!
//! # Tweenables
//!
//! 🍃 Bevy Tweening supports several types of _tweenables_, building blocks
//! that can be combined to form complex animations. A tweenable is a type
//! implementing the [`Tweenable`] trait.
//!
//! - [`Tween`] - A simple tween (easing) animation between two values.
//! - [`Sequence`] - A series of tweenables executing in series, one after the
//!   other.
//! - [`Tracks`] - A collection of tweenables executing in parallel.
//! - [`Delay`] - A time delay.
//!
//! ## Chaining animations
//!
//! Most tweenables can be chained with the `then()` operator to produce a
//! [`Sequence`] tweenable:
//!
//! ```
//! # use bevy::prelude::*;
//! # use bevy_tweening::{lens::*, *};
//! # use std::time::Duration;
//! let tween1 = Tween::new(
//!     // [...]
//! #    EaseFunction::BounceOut,
//! #    Duration::from_secs(2),
//! #    TransformScaleLens {
//! #        start: Vec3::ZERO,
//! #        end: Vec3::ONE,
//! #    },
//! );
//! let tween2 = Tween::new(
//!     // [...]
//! #    EaseFunction::QuadraticInOut,
//! #    Duration::from_secs(1),
//! #    TransformPositionLens {
//! #        start: Vec3::ZERO,
//! #        end: Vec3::new(3.5, 0., 0.),
//! #    },
//! );
//! // Produce a Sequence executing first 'tween1' then 'tween2'
//! let seq = tween1.then(tween2);
//! ```
//!
//! # Animators and lenses
//!
//! Bevy components and assets are animated with tweening _animator_ components,
//! which take a tweenable and apply it to another component on the same
//! [`Entity`]. Those animators determine that other component and its fields to
//! animate using a _lens_.
//!
//! ## Components animation
//!
//! Components are animated with the [`Animator`] component, which is generic
//! over the type of component it animates. This is a restriction imposed by
//! Bevy, to access the animated component as a mutable reference via a
//! [`Query`] and comply with the ECS rules.
//!
//! The [`Animator`] itself is not generic over the subset of fields of the
//! components it animates. This limits the proliferation of generic types when
//! animating e.g. both the position and rotation of an entity.
//!
//! ## Assets animation
//!
//! Assets are animated in a similar way to component, via the [`AssetAnimator`]
//! component. This requires the `bevy_asset` feature (enabled by default).
//!
//! Because assets are typically shared, and the animation applies to the asset
//! itself, all users of the asset see the animation. For example, animating the
//! color of a [`ColorMaterial`] will change the color of all the
//! 2D meshes using that material.
//!
//! ## Lenses
//!
//! Both [`Animator`] and [`AssetAnimator`] access the field(s) to animate via a
//! lens, a type that implements the [`Lens`] trait.
//!
//! Several predefined lenses are provided in the [`lens`] module for the most
//! commonly animated fields, like the components of a [`Transform`]. A custom
//! lens can also be created by implementing the trait, allowing to animate
//! virtually any field of any Bevy component or asset.
//!
<<<<<<< HEAD
//! [`Transform::translation`]: https://docs.rs/bevy/0.7.0/bevy/transform/components/struct.Transform.html#structfield.translation
//! [`Entity`]: https://docs.rs/bevy/0.7.0/bevy/ecs/entity/struct.Entity.html
//! [`Query`]: https://docs.rs/bevy/0.7.0/bevy/ecs/system/struct.Query.html
//! [`ColorMaterial`]: https://docs.rs/bevy/0.7.0/bevy/sprite/struct.ColorMaterial.html
//! [`Sprite`]: https://docs.rs/bevy/0.7.0/bevy/sprite/struct.Sprite.html
//! [`Transform`]: https://docs.rs/bevy/0.7.0/bevy/transform/components/struct.Transform.html

use std::{
    ops::{Deref, DerefMut},
    time::Duration,
};
=======
//! [`Transform::translation`]: https://docs.rs/bevy/0.8.0/bevy/transform/components/struct.Transform.html#structfield.translation
//! [`Entity`]: https://docs.rs/bevy/0.8.0/bevy/ecs/entity/struct.Entity.html
//! [`Query`]: https://docs.rs/bevy/0.8.0/bevy/ecs/system/struct.Query.html
//! [`ColorMaterial`]: https://docs.rs/bevy/0.8.0/bevy/sprite/struct.ColorMaterial.html
//! [`Sprite`]: https://docs.rs/bevy/0.8.0/bevy/sprite/struct.Sprite.html
//! [`Transform`]: https://docs.rs/bevy/0.8.0/bevy/transform/components/struct.Transform.html

use bevy::prelude::*;
use std::time::Duration;
>>>>>>> 5827b0ee

#[cfg(feature = "bevy_asset")]
use bevy::asset::Asset;

use interpolation::Ease as IEase;
pub use interpolation::{EaseFunction, Lerp};

pub mod lens;
mod plugin;
mod tweenable;

pub use lens::Lens;
pub use plugin::{component_animator_system, AnimationSystem, TweeningPlugin};
pub use tweenable::{
    BoxedTweenable, Delay, Sequence, Tracks, Tween, TweenCompleted, TweenState, Tweenable,
};

#[cfg(feature = "bevy_asset")]
pub use plugin::asset_animator_system;

/// How many times to repeat a tween animation. See also: [`RepeatStrategy`].
#[derive(Debug, Clone, Copy, PartialEq, Eq)]
pub enum RepeatCount {
    /// Run the animation N times.
    Finite(u32),
    /// Run the animation for some amount of time.
    For(Duration),
    /// Loop the animation indefinitely.
    Infinite,
}

/// What to do when a tween animation needs to be repeated.
///
/// Only applicable when [`RepeatCount`] is greater than the animation duration.
#[derive(Debug, Clone, Copy, PartialEq, Eq)]
pub enum RepeatStrategy {
    /// Reset the animation back to its starting position.
    Repeat,
    /// Follow a ping-pong pattern, changing the direction each time an endpoint
    /// is reached.
    ///
    /// A complete cycle start -> end -> start always counts as 2 loop
    /// iterations for the various operations where looping matters. That
    /// is, a 1 second animation will take 2 seconds to end up back where it
    /// started.
    MirroredRepeat,
}

impl Default for RepeatCount {
    fn default() -> Self {
        Self::Finite(1)
    }
}

impl Default for RepeatStrategy {
    fn default() -> Self {
        Self::Repeat
    }
}

/// Playback state of an animator.
#[derive(Debug, Clone, Copy, PartialEq, Eq)]
pub enum AnimatorState {
    /// The animation is playing. This is the default state.
    Playing,
    /// The animation is paused in its current state.
    Paused,
}

impl Default for AnimatorState {
    fn default() -> Self {
        Self::Playing
    }
}

impl std::ops::Not for AnimatorState {
    type Output = Self;

    fn not(self) -> Self::Output {
        match self {
            Self::Paused => Self::Playing,
            Self::Playing => Self::Paused,
        }
    }
}

/// Describe how eased value should be computed.
#[derive(Clone, Copy)]
pub enum EaseMethod {
    /// Follow `EaseFunction`.
    EaseFunction(EaseFunction),
    /// Linear interpolation, with no function.
    Linear,
    /// Discrete interpolation, eased value will jump from start to end when
    /// stepping over the discrete limit.
    Discrete(f32),
    /// Use a custom function to interpolate the value.
    CustomFunction(fn(f32) -> f32),
}

impl EaseMethod {
    #[must_use]
    fn sample(self, x: f32) -> f32 {
        match self {
            Self::EaseFunction(function) => x.calc(function),
            Self::Linear => x,
            Self::Discrete(limit) => {
                if x > limit {
                    1.
                } else {
                    0.
                }
            }
            Self::CustomFunction(function) => function(x),
        }
    }
}

impl Default for EaseMethod {
    fn default() -> Self {
        Self::Linear
    }
}

impl From<EaseFunction> for EaseMethod {
    fn from(ease_function: EaseFunction) -> Self {
        Self::EaseFunction(ease_function)
    }
}

/// Direction a tweening animation is playing.
///
/// When playing a tweenable forward, the progress values `0` and `1` are
/// respectively mapped to the start and end bounds of the lens(es) being used.
/// Conversely, when playing backward, this mapping is reversed, such that a
/// progress value of `0` corresponds to the state of the target at the end
/// bound of the lens, while a progress value of `1` corresponds to the state of
/// that target at the start bound of the lens, effectively making the animation
/// play backward.
///
/// For all but [`RepeatStrategy::MirroredRepeat`] this is always
/// [`TweeningDirection::Forward`], unless manually configured with
/// [`Tween::set_direction()`] in which case the value is constant equal to the
/// value set. When using [`RepeatStrategy::MirroredRepeat`], this is either
/// forward (from start to end; ping) or backward (from end to start; pong),
/// depending on the current iteration of the loop.
#[derive(Debug, Clone, Copy, PartialEq, Eq)]
pub enum TweeningDirection {
    /// Animation playing from start to end.
    Forward,
    /// Animation playing from end to start, in reverse.
    Backward,
}

impl TweeningDirection {
    /// Is the direction equal to [`TweeningDirection::Forward`]?
    #[must_use]
    pub fn is_forward(&self) -> bool {
        *self == Self::Forward
    }

    /// Is the direction equal to [`TweeningDirection::Backward`]?
    #[must_use]
    pub fn is_backward(&self) -> bool {
        *self == Self::Backward
    }
}

impl Default for TweeningDirection {
    fn default() -> Self {
        Self::Forward
    }
}

impl std::ops::Not for TweeningDirection {
    type Output = Self;

    fn not(self) -> Self::Output {
        match self {
            Self::Forward => Self::Backward,
            Self::Backward => Self::Forward,
        }
    }
}

macro_rules! animator_impl {
    () => {
        /// Set the initial playback state of the animator.
        #[must_use]
        pub fn with_state(mut self, state: AnimatorState) -> Self {
            self.state = state;
            self
        }

        /// Set the initial speed of the animator. See [`Animator::set_speed`] for
        /// details.
        #[must_use]
        pub fn with_speed(mut self, speed: f32) -> Self {
            self.speed = speed;
            self
        }

        /// Set the animation speed. Defaults to 1.
        ///
        /// A speed of 2 means the animation will run twice as fast while a speed of 0.1
        /// will result in a 10x slowed animation.
        pub fn set_speed(&mut self, speed: f32) {
            self.speed = speed;
        }

        /// Set the top-level tweenable item this animator controls.
        pub fn set_tweenable(&mut self, tween: impl Tweenable<T> + Send + Sync + 'static) {
            self.tweenable = Box::new(tween);
        }

        /// Stop animation playback and rewind the animation.
        ///
        /// This changes the animator state to [`AnimatorState::Paused`] and rewind its
        /// tweenable.
        pub fn stop(&mut self) {
            self.state = AnimatorState::Paused;
            self.rewind();
        }
    };
}

/// Component to control the animation of another component.
#[derive(Component)]
pub struct Animator<T: Component> {
    /// Control if this animation is played or not.
    pub state: AnimatorState,
    tweenable: BoxedTweenable<T>,
    speed: f32,
}

impl<T: Component> Deref for Animator<T> {
    type Target = dyn Tweenable<T> + Send + Sync + 'static;

    fn deref(&self) -> &Self::Target {
        self.tweenable.as_ref()
    }
}

impl<T: Component> DerefMut for Animator<T> {
    fn deref_mut(&mut self) -> &mut Self::Target {
        self.tweenable.as_mut()
    }
}

impl<T: Component + std::fmt::Debug> std::fmt::Debug for Animator<T> {
    fn fmt(&self, f: &mut std::fmt::Formatter<'_>) -> std::fmt::Result {
        f.debug_struct("Animator")
            .field("state", &self.state)
            .finish()
    }
}

impl<T: Component> Animator<T> {
    /// Create a new animator component from a single tweenable.
    #[must_use]
    pub fn new(tween: impl Tweenable<T> + Send + Sync + 'static) -> Self {
        Self {
            state: default(),
            tweenable: Box::new(tween),
            speed: 1.,
        }
    }

    animator_impl!();
}

/// Component to control the animation of an asset.
#[cfg(feature = "bevy_asset")]
#[derive(Component)]
pub struct AssetAnimator<T: Asset> {
    /// Control if this animation is played or not.
    pub state: AnimatorState,
    tweenable: BoxedTweenable<T>,
    handle: Handle<T>,
    speed: f32,
}

<<<<<<< HEAD
impl<T: Asset> Deref for AssetAnimator<T> {
    type Target = dyn Tweenable<T> + Send + Sync + 'static;

    fn deref(&self) -> &Self::Target {
        self.tweenable.as_ref()
    }
}

impl<T: Asset> DerefMut for AssetAnimator<T> {
    fn deref_mut(&mut self) -> &mut Self::Target {
        self.tweenable.as_mut()
    }
}

=======
#[cfg(feature = "bevy_asset")]
>>>>>>> 5827b0ee
impl<T: Asset + std::fmt::Debug> std::fmt::Debug for AssetAnimator<T> {
    fn fmt(&self, f: &mut std::fmt::Formatter<'_>) -> std::fmt::Result {
        f.debug_struct("AssetAnimator")
            .field("state", &self.state)
            .finish()
    }
}

<<<<<<< HEAD
=======
#[cfg(feature = "bevy_asset")]
impl<T: Asset> Default for AssetAnimator<T> {
    fn default() -> Self {
        Self {
            state: default(),
            tweenable: None,
            handle: default(),
            speed: 1.,
        }
    }
}

#[cfg(feature = "bevy_asset")]
>>>>>>> 5827b0ee
impl<T: Asset> AssetAnimator<T> {
    /// Create a new asset animator component from a single tweenable.
    #[must_use]
    pub fn new(handle: Handle<T>, tween: impl Tweenable<T> + Send + Sync + 'static) -> Self {
        Self {
            state: default(),
            tweenable: Box::new(tween),
            handle,
            speed: 1.,
        }
    }

    animator_impl!();

    #[must_use]
    fn handle(&self) -> Handle<T> {
        self.handle.clone()
    }
}

#[cfg(test)]
mod tests {
    #[cfg(feature = "bevy_asset")]
    use bevy::reflect::TypeUuid;

    use super::{lens::*, *};

    struct DummyLens {
        start: f32,
        end: f32,
    }

    #[derive(Component)]
    struct DummyComponent {
        value: f32,
    }

    #[cfg(feature = "bevy_asset")]
    #[derive(Reflect, TypeUuid)]
    #[uuid = "a33abc11-264e-4bbb-82e8-b87226bb4383"]
    struct DummyAsset {
        value: f32,
    }

    impl Lens<DummyComponent> for DummyLens {
        fn lerp(&mut self, target: &mut DummyComponent, ratio: f32) {
            target.value = self.start.lerp(&self.end, &ratio);
        }
    }

    #[cfg(feature = "bevy_asset")]
    impl Lens<DummyAsset> for DummyLens {
        fn lerp(&mut self, target: &mut DummyAsset, ratio: f32) {
            target.value = self.start.lerp(&self.end, &ratio);
        }
    }

    #[test]
    fn repeat_count() {
        let count = RepeatCount::default();
        assert_eq!(count, RepeatCount::Finite(1));
    }

    #[test]
    fn repeat_strategy() {
        let strategy = RepeatStrategy::default();
        assert_eq!(strategy, RepeatStrategy::Repeat);
    }

    #[test]
    fn tweening_direction() {
        let tweening_direction = TweeningDirection::default();
        assert_eq!(tweening_direction, TweeningDirection::Forward);
    }

    #[test]
    fn animator_state() {
        let mut state = AnimatorState::default();
        assert_eq!(state, AnimatorState::Playing);
        state = !state;
        assert_eq!(state, AnimatorState::Paused);
        state = !state;
        assert_eq!(state, AnimatorState::Playing);
    }

    #[test]
    fn ease_method() {
        let ease = EaseMethod::default();
        assert!(matches!(ease, EaseMethod::Linear));

        let ease = EaseMethod::EaseFunction(EaseFunction::QuadraticIn);
        assert_eq!(0., ease.sample(0.));
        assert_eq!(0.25, ease.sample(0.5));
        assert_eq!(1., ease.sample(1.));

        let ease = EaseMethod::Linear;
        assert_eq!(0., ease.sample(0.));
        assert_eq!(0.5, ease.sample(0.5));
        assert_eq!(1., ease.sample(1.));

        let ease = EaseMethod::Discrete(0.3);
        assert_eq!(0., ease.sample(0.));
        assert_eq!(1., ease.sample(0.5));
        assert_eq!(1., ease.sample(1.));

        let ease = EaseMethod::CustomFunction(|f| 1. - f);
        assert_eq!(0., ease.sample(1.));
        assert_eq!(0.5, ease.sample(0.5));
        assert_eq!(1., ease.sample(0.));
    }

    #[test]
    fn animator_new() {
        let tween = Tween::new(
            EaseFunction::QuadraticInOut,
            Duration::from_secs(1),
            DummyLens { start: 0., end: 1. },
        );
        let animator = Animator::<DummyComponent>::new(tween);
        assert_eq!(animator.state, AnimatorState::default());
        assert_eq!(animator.progress(), 0.);
    }

    #[test]
    fn animator_with_state() {
        for state in [AnimatorState::Playing, AnimatorState::Paused] {
            let tween = Tween::<DummyComponent>::new(
                EaseFunction::QuadraticInOut,
                Duration::from_secs(1),
                DummyLens { start: 0., end: 1. },
            );
            let animator = Animator::new(tween).with_state(state);
            assert_eq!(animator.state, state);
        }
    }

    #[test]
    fn animator_controls() {
        let tween = Tween::<DummyComponent>::new(
            EaseFunction::QuadraticInOut,
            Duration::from_secs(1),
            DummyLens { start: 0., end: 1. },
        );
        let mut animator = Animator::new(tween);
        assert_eq!(animator.state, AnimatorState::Playing);
        assert!(animator.progress().abs() <= 1e-5);

        animator.stop();
        assert_eq!(animator.state, AnimatorState::Paused);
        assert!(animator.progress().abs() <= 1e-5);

        animator.set_progress(0.5);
        assert_eq!(animator.state, AnimatorState::Paused);
        assert!((animator.progress() - 0.5).abs() <= 1e-5);

        animator.rewind();
        assert_eq!(animator.state, AnimatorState::Paused);
        assert!(animator.progress().abs() <= 1e-5);

        animator.set_progress(0.5);
        animator.state = AnimatorState::Playing;
        assert_eq!(animator.state, AnimatorState::Playing);
        assert!((animator.progress() - 0.5).abs() <= 1e-5);

        animator.rewind();
        assert_eq!(animator.state, AnimatorState::Playing);
        assert!(animator.progress().abs() <= 1e-5);

        animator.stop();
        assert_eq!(animator.state, AnimatorState::Paused);
        assert!(animator.progress().abs() <= 1e-5);
    }

<<<<<<< HEAD
=======
    /// AssetAnimator::new()
    #[cfg(feature = "bevy_asset")]
>>>>>>> 5827b0ee
    #[test]
    fn asset_animator_new() {
        let tween = Tween::<DummyAsset>::new(
            EaseFunction::QuadraticInOut,
            Duration::from_secs(1),
            DummyLens { start: 0., end: 1. },
        );
        let animator = AssetAnimator::new(Handle::<DummyAsset>::default(), tween);
        assert_eq!(animator.state, AnimatorState::default());
        assert_eq!(animator.handle(), Handle::<DummyAsset>::default());
        let tween = animator;
        assert_eq!(tween.progress(), 0.);
    }

<<<<<<< HEAD
=======
    /// AssetAnimator::with_state()
    #[cfg(feature = "bevy_asset")]
>>>>>>> 5827b0ee
    #[test]
    fn asset_animator_with_state() {
        for state in [AnimatorState::Playing, AnimatorState::Paused] {
            let tween = Tween::<DummyAsset>::new(
                EaseFunction::QuadraticInOut,
                Duration::from_secs(1),
                DummyLens { start: 0., end: 1. },
            );
            let animator =
                AssetAnimator::new(Handle::<DummyAsset>::default(), tween).with_state(state);
            assert_eq!(animator.state, state);
        }
    }

<<<<<<< HEAD
=======
    /// AssetAnimator::default() + AssetAnimator::set_tweenable()
    #[cfg(feature = "bevy_asset")]
    #[test]
    fn asset_animator_default() {
        let mut animator = AssetAnimator::<DummyAsset>::default();
        assert!(animator.tweenable().is_none());
        assert!(animator.tweenable_mut().is_none());
        assert_eq!(animator.handle(), Handle::<DummyAsset>::default());

        let tween = Tween::new(
            EaseFunction::QuadraticInOut,
            Duration::from_secs(1),
            DummyLens { start: 0., end: 1. },
        );
        animator.set_tweenable(tween);
        assert!(animator.tweenable().is_some());
        assert!(animator.tweenable_mut().is_some());
        assert_eq!(animator.handle(), Handle::<DummyAsset>::default());
    }

    /// AssetAnimator control playback
    #[cfg(feature = "bevy_asset")]
>>>>>>> 5827b0ee
    #[test]
    fn asset_animator_controls() {
        let tween = Tween::new(
            EaseFunction::QuadraticInOut,
            Duration::from_secs(1),
            DummyLens { start: 0., end: 1. },
        );
        let mut animator = AssetAnimator::new(Handle::<DummyAsset>::default(), tween);
        assert_eq!(animator.state, AnimatorState::Playing);
        assert!(animator.progress().abs() <= 1e-5);

        animator.stop();
        assert_eq!(animator.state, AnimatorState::Paused);
        assert!(animator.progress().abs() <= 1e-5);

        animator.set_progress(0.5);
        assert_eq!(animator.state, AnimatorState::Paused);
        assert!((animator.progress() - 0.5).abs() <= 1e-5);

        animator.rewind();
        assert_eq!(animator.state, AnimatorState::Paused);
        assert!(animator.progress().abs() <= 1e-5);

        animator.set_progress(0.5);
        animator.state = AnimatorState::Playing;
        assert_eq!(animator.state, AnimatorState::Playing);
        assert!((animator.progress() - 0.5).abs() <= 1e-5);

        animator.rewind();
        assert_eq!(animator.state, AnimatorState::Playing);
        assert!(animator.progress().abs() <= 1e-5);

        animator.stop();
        assert_eq!(animator.state, AnimatorState::Paused);
        assert!(animator.progress().abs() <= 1e-5);
    }
}<|MERGE_RESOLUTION|>--- conflicted
+++ resolved
@@ -144,19 +144,6 @@
 //! lens can also be created by implementing the trait, allowing to animate
 //! virtually any field of any Bevy component or asset.
 //!
-<<<<<<< HEAD
-//! [`Transform::translation`]: https://docs.rs/bevy/0.7.0/bevy/transform/components/struct.Transform.html#structfield.translation
-//! [`Entity`]: https://docs.rs/bevy/0.7.0/bevy/ecs/entity/struct.Entity.html
-//! [`Query`]: https://docs.rs/bevy/0.7.0/bevy/ecs/system/struct.Query.html
-//! [`ColorMaterial`]: https://docs.rs/bevy/0.7.0/bevy/sprite/struct.ColorMaterial.html
-//! [`Sprite`]: https://docs.rs/bevy/0.7.0/bevy/sprite/struct.Sprite.html
-//! [`Transform`]: https://docs.rs/bevy/0.7.0/bevy/transform/components/struct.Transform.html
-
-use std::{
-    ops::{Deref, DerefMut},
-    time::Duration,
-};
-=======
 //! [`Transform::translation`]: https://docs.rs/bevy/0.8.0/bevy/transform/components/struct.Transform.html#structfield.translation
 //! [`Entity`]: https://docs.rs/bevy/0.8.0/bevy/ecs/entity/struct.Entity.html
 //! [`Query`]: https://docs.rs/bevy/0.8.0/bevy/ecs/system/struct.Query.html
@@ -164,12 +151,14 @@
 //! [`Sprite`]: https://docs.rs/bevy/0.8.0/bevy/sprite/struct.Sprite.html
 //! [`Transform`]: https://docs.rs/bevy/0.8.0/bevy/transform/components/struct.Transform.html
 
-use bevy::prelude::*;
-use std::time::Duration;
->>>>>>> 5827b0ee
+use std::{
+    ops::{Deref, DerefMut},
+    time::Duration,
+};
 
 #[cfg(feature = "bevy_asset")]
 use bevy::asset::Asset;
+use bevy::prelude::*;
 
 use interpolation::Ease as IEase;
 pub use interpolation::{EaseFunction, Lerp};
@@ -449,7 +438,7 @@
     speed: f32,
 }
 
-<<<<<<< HEAD
+#[cfg(feature = "bevy_asset")]
 impl<T: Asset> Deref for AssetAnimator<T> {
     type Target = dyn Tweenable<T> + Send + Sync + 'static;
 
@@ -458,15 +447,14 @@
     }
 }
 
+#[cfg(feature = "bevy_asset")]
 impl<T: Asset> DerefMut for AssetAnimator<T> {
     fn deref_mut(&mut self) -> &mut Self::Target {
         self.tweenable.as_mut()
     }
 }
 
-=======
 #[cfg(feature = "bevy_asset")]
->>>>>>> 5827b0ee
 impl<T: Asset + std::fmt::Debug> std::fmt::Debug for AssetAnimator<T> {
     fn fmt(&self, f: &mut std::fmt::Formatter<'_>) -> std::fmt::Result {
         f.debug_struct("AssetAnimator")
@@ -475,22 +463,7 @@
     }
 }
 
-<<<<<<< HEAD
-=======
 #[cfg(feature = "bevy_asset")]
-impl<T: Asset> Default for AssetAnimator<T> {
-    fn default() -> Self {
-        Self {
-            state: default(),
-            tweenable: None,
-            handle: default(),
-            speed: 1.,
-        }
-    }
-}
-
-#[cfg(feature = "bevy_asset")]
->>>>>>> 5827b0ee
 impl<T: Asset> AssetAnimator<T> {
     /// Create a new asset animator component from a single tweenable.
     #[must_use]
@@ -664,11 +637,7 @@
         assert!(animator.progress().abs() <= 1e-5);
     }
 
-<<<<<<< HEAD
-=======
-    /// AssetAnimator::new()
     #[cfg(feature = "bevy_asset")]
->>>>>>> 5827b0ee
     #[test]
     fn asset_animator_new() {
         let tween = Tween::<DummyAsset>::new(
@@ -683,11 +652,7 @@
         assert_eq!(tween.progress(), 0.);
     }
 
-<<<<<<< HEAD
-=======
-    /// AssetAnimator::with_state()
     #[cfg(feature = "bevy_asset")]
->>>>>>> 5827b0ee
     #[test]
     fn asset_animator_with_state() {
         for state in [AnimatorState::Playing, AnimatorState::Paused] {
@@ -702,31 +667,7 @@
         }
     }
 
-<<<<<<< HEAD
-=======
-    /// AssetAnimator::default() + AssetAnimator::set_tweenable()
     #[cfg(feature = "bevy_asset")]
-    #[test]
-    fn asset_animator_default() {
-        let mut animator = AssetAnimator::<DummyAsset>::default();
-        assert!(animator.tweenable().is_none());
-        assert!(animator.tweenable_mut().is_none());
-        assert_eq!(animator.handle(), Handle::<DummyAsset>::default());
-
-        let tween = Tween::new(
-            EaseFunction::QuadraticInOut,
-            Duration::from_secs(1),
-            DummyLens { start: 0., end: 1. },
-        );
-        animator.set_tweenable(tween);
-        assert!(animator.tweenable().is_some());
-        assert!(animator.tweenable_mut().is_some());
-        assert_eq!(animator.handle(), Handle::<DummyAsset>::default());
-    }
-
-    /// AssetAnimator control playback
-    #[cfg(feature = "bevy_asset")]
->>>>>>> 5827b0ee
     #[test]
     fn asset_animator_controls() {
         let tween = Tween::new(

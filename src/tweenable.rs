use std::{
    ops::{Deref, DerefMut},
    time::Duration,
};

use bevy::{ecs::system::SystemId, prelude::*};

use crate::{EaseMethod, Lens, RepeatCount, RepeatStrategy, TweenSettings, TweeningDirection};

/// The dynamic tweenable type.
///
/// When creating lists of tweenables, you will need to box them to create a
/// homogeneous array like so:
/// ```no_run
/// # use bevy::prelude::Transform;
/// # use bevy_tweening::{BoxedTweenable, Delay, Sequence, Tween};
/// #
/// # let delay: Delay<Transform> = unimplemented!();
/// # let tween: Tween<Transform> = unimplemented!();
///
/// Sequence::new([Box::new(delay) as BoxedTweenable<Transform>, tween.into()]);
/// ```
///
/// When using your own [`Tweenable`] types, APIs will be easier to use if you
/// implement [`From`]:
/// ```no_run
/// # use std::time::Duration;
/// # use bevy::ecs::system::Commands;
/// # use bevy::prelude::{Entity, Events, Mut, Transform};
/// # use bevy_tweening::{TweenSettings, BoxedTweenable, Sequence, Tweenable, TweenCompleted, TweenState, Targetable, TotalDuration};
/// #
/// # struct MyTweenable;
/// # impl Tweenable<Transform> for MyTweenable {
/// #     fn duration(&self) -> Duration  { unimplemented!() }
/// #     fn total_duration(&self) -> TotalDuration  { unimplemented!() }
/// #     fn set_elapsed(&mut self, elapsed: Duration)  { unimplemented!() }
/// #     fn elapsed(&self) -> Duration  { unimplemented!() }
<<<<<<< HEAD
/// #     fn tick<'a>(&mut self, delta: Duration, target: &'a mut dyn Targetable<Transform>, entity: Entity, events: &mut Mut<Events<TweenCompleted>>, settings: &TweenSettings) -> TweenState  { unimplemented!() }
=======
/// #     fn tick<'a>(&mut self, delta: Duration, target: &'a mut dyn Targetable<Transform>, entity: Entity, events: &mut Mut<Events<TweenCompleted>>, commands: &mut Commands) -> TweenState  { unimplemented!() }
>>>>>>> f08891cb
/// #     fn rewind(&mut self) { unimplemented!() }
/// # }
///
/// Sequence::new([Box::new(MyTweenable) as BoxedTweenable<_>]);
///
/// // OR
///
/// Sequence::new([MyTweenable]);
///
/// impl From<MyTweenable> for BoxedTweenable<Transform> {
///     fn from(t: MyTweenable) -> Self {
///         Box::new(t)
///     }
/// }
/// ```
pub type BoxedTweenable<T> = Box<dyn Tweenable<T> + 'static>;

/// Playback state of a [`Tweenable`].
///
/// This is returned by [`Tweenable::tick()`] to allow the caller to execute
/// some logic based on the updated state of the tweenable, like advanding a
/// sequence to its next child tweenable.
#[derive(Debug, Clone, Copy, PartialEq, Eq)]
pub enum TweenState {
    /// The tweenable is still active, and did not reach its end state yet.
    Active,
    /// Animation reached its end state. The tweenable is idling at its latest
    /// time.
    ///
    /// Note that [`RepeatCount::Infinite`] tweenables never reach this state.
    Completed,
}

/// Event raised when a tween completed.
///
/// This event is raised when a tween completed. When looping, this is raised
/// once per iteration. In case the animation direction changes
/// ([`RepeatStrategy::MirroredRepeat`]), an iteration corresponds to a single
/// progress from one endpoint to the other, whatever the direction. Therefore a
/// complete cycle start -> end -> start counts as 2 iterations and raises 2
/// events (one when reaching the end, one when reaching back the start).
///
/// # Note
///
/// The semantic is slightly different from [`TweenState::Completed`], which
/// indicates that the tweenable has finished ticking and do not need to be
/// updated anymore, a state which is never reached for looping animation. Here
/// the [`TweenCompleted`] event instead marks the end of a single loop
/// iteration.
#[derive(Copy, Clone, Event)]
pub struct TweenCompleted {
    /// The [`Entity`] the tween which completed and its animator are attached
    /// to.
    pub entity: Entity,
    /// An opaque value set by the user when activating event raising, used to
    /// identify the particular tween which raised this event. The value is
    /// passed unmodified from a call to [`with_completed_event()`]
    /// or [`set_completed_event()`].
    ///
    /// [`with_completed_event()`]: Tween::with_completed_event
    /// [`set_completed_event()`]: Tween::set_completed_event
    pub user_data: u64,
}

/// Calculate the progress fraction in \[0:1\] of the ratio between two
/// [`Duration`]s.
fn fraction_progress(n: Duration, d: Duration) -> f32 {
    // TODO - Replace with div_duration_f32() once it's stable
    (n.as_secs_f64() / d.as_secs_f64()).fract() as f32
}

#[derive(Debug)]
struct AnimClock {
    elapsed: Duration,
    duration: Duration,
    total_duration: TotalDuration,
    strategy: RepeatStrategy,
}

impl AnimClock {
    fn new(duration: Duration) -> Self {
        Self {
            elapsed: Duration::ZERO,
            duration,
            total_duration: compute_total_duration(duration, RepeatCount::default()),
            strategy: RepeatStrategy::default(),
        }
    }

    fn tick(&mut self, tick: Duration) -> (TweenState, i32) {
        self.set_elapsed(self.elapsed.saturating_add(tick))
    }

    fn times_completed(&self) -> u32 {
        (self.elapsed.as_nanos() / self.duration.as_nanos()) as u32
    }

    fn set_elapsed(&mut self, elapsed: Duration) -> (TweenState, i32) {
        let old_times_completed = self.times_completed();

        self.elapsed = elapsed;

        let state = match self.total_duration {
            TotalDuration::Finite(total_duration) => {
                if self.elapsed >= total_duration {
                    self.elapsed = total_duration;
                    TweenState::Completed
                } else {
                    TweenState::Active
                }
            }
            TotalDuration::Infinite => TweenState::Active,
        };

        (
            state,
            self.times_completed() as i32 - old_times_completed as i32,
        )
    }

    fn elapsed(&self) -> Duration {
        self.elapsed
    }

    fn state(&self) -> TweenState {
        match self.total_duration {
            TotalDuration::Finite(total_duration) => {
                if self.elapsed >= total_duration {
                    TweenState::Completed
                } else {
                    TweenState::Active
                }
            }
            TotalDuration::Infinite => TweenState::Active,
        }
    }

    fn reset(&mut self) {
        self.elapsed = Duration::ZERO;
    }
}

/// Possibly infinite duration of an animation.
///
/// Used to measure the total duration of an animation including any looping.
#[derive(Debug, Clone, Copy, PartialEq, Eq)]
pub enum TotalDuration {
    /// The duration is finite, of the given value.
    Finite(Duration),
    /// The duration is infinite.
    Infinite,
}

fn compute_total_duration(duration: Duration, count: RepeatCount) -> TotalDuration {
    match count {
        RepeatCount::Finite(times) => TotalDuration::Finite(duration.saturating_mul(times)),
        RepeatCount::For(duration) => TotalDuration::Finite(duration),
        RepeatCount::Infinite => TotalDuration::Infinite,
    }
}

// TODO - Targetable et al. should be replaced with Mut->Mut from Bevy 0.9
// https://github.com/bevyengine/bevy/pull/6199

/// Trait to workaround the discrepancies of the change detection mechanisms of
/// assets and components.
pub trait Targetable<T> {
    /// Dereference the target and return a reference.
    fn target(&self) -> &T;

    /// Dereference the target, triggering any change detection, and return a
    /// mutable reference.
    fn target_mut(&mut self) -> &mut T;
}

impl<'a, T: 'a> Deref for dyn Targetable<T> + 'a {
    type Target = T;

    fn deref(&self) -> &Self::Target {
        self.target()
    }
}

impl<'a, T: 'a> DerefMut for dyn Targetable<T> + 'a {
    fn deref_mut(&mut self) -> &mut Self::Target {
        self.target_mut()
    }
}

/// Implementation of [`Targetable`] for a [`Component`].
pub struct ComponentTarget<'a, T: Component> {
    target: Mut<'a, T>,
}

impl<'a, T: Component> ComponentTarget<'a, T> {
    /// Create a new instance from a [`Component`].
    pub fn new(target: Mut<'a, T>) -> Self {
        Self { target }
    }

    /// Get a [`Mut`] for the current target.
    #[allow(dead_code)] // used mainly in tests
    pub fn to_mut(&mut self) -> Mut<'_, T> {
        self.target.reborrow()
    }
}

impl<'a, T: Component> Targetable<T> for ComponentTarget<'a, T> {
    fn target(&self) -> &T {
        self.target.deref()
    }

    fn target_mut(&mut self) -> &mut T {
        self.target.deref_mut()
    }
}

/// Implementation of [`Targetable`] for an [`Asset`].
#[cfg(feature = "bevy_asset")]
pub struct AssetTarget<'a, T: Asset> {
    assets: Mut<'a, Assets<T>>,
    /// Handle to the asset to mutate.
    pub handle: Handle<T>,
}

#[cfg(feature = "bevy_asset")]
impl<'a, T: Asset> AssetTarget<'a, T> {
    /// Create a new instance from an [`Assets`].
    pub fn new(assets: Mut<'a, Assets<T>>) -> Self {
        Self {
            assets,
            handle: Handle::Weak(AssetId::default()),
        }
    }

    /// Check if the current target is valid given the value of [`handle`].
    ///
    /// [`handle`]: AssetTarget::handle
    pub fn is_valid(&self) -> bool {
        self.assets.contains(&self.handle)
    }
}

#[cfg(feature = "bevy_asset")]
impl<'a, T: Asset> Targetable<T> for AssetTarget<'a, T> {
    fn target(&self) -> &T {
        self.assets.get(&self.handle).unwrap()
    }

    fn target_mut(&mut self) -> &mut T {
        self.assets.get_mut(&self.handle).unwrap()
    }
}

/// An animatable entity, either a single [`Tween`] or a collection of them.
pub trait Tweenable<T>: Send + Sync {
    /// Get the duration of a single iteration of the animation.
    ///
    /// Note that for [`RepeatStrategy::MirroredRepeat`], this is the duration
    /// of a single way, either from start to end or back from end to start.
    /// The total "loop" duration start -> end -> start to reach back the
    /// same state in this case is the double of the returned value.
    fn duration(&self) -> Duration;

    /// Get the total duration of the entire animation, including looping.
    ///
    /// For [`TotalDuration::Finite`], this is the number of repeats times the
    /// duration of a single iteration ([`duration()`]).
    ///
    /// [`duration()`]: Tweenable::duration
    fn total_duration(&self) -> TotalDuration;

    /// Set the current animation playback elapsed time.
    ///
    /// See [`elapsed()`] for details on the meaning. If `elapsed` is greater
    /// than or equal to [`duration()`], then the animation completes.
    ///
    /// Setting the elapsed time seeks the animation to a new position, but does
    /// not apply that change to the underlying component being animated. To
    /// force the change to apply, call [`tick()`] with a `delta` of
    /// `Duration::ZERO`.
    ///
    /// [`elapsed()`]: Tweenable::elapsed
    /// [`duration()`]: Tweenable::duration
    /// [`tick()`]: Tweenable::tick
    fn set_elapsed(&mut self, elapsed: Duration);

    /// Get the current elapsed duration.
    ///
    /// While looping, the exact value returned by [`duration()`] is never
    /// reached, since the tweenable loops over to zero immediately when it
    /// changes direction at either endpoint. Upon completion, the tweenable
    /// always reports the same value as [`duration()`].
    ///
    /// [`duration()`]: Tweenable::duration
    fn elapsed(&self) -> Duration;

    /// Tick the animation, advancing it by the given delta time and mutating
    /// the given target component or asset.
    ///
    /// This returns [`TweenState::Active`] if the tweenable didn't reach its
    /// final state yet (progress < `1.0`), or [`TweenState::Completed`] if
    /// the tweenable completed this tick. Only non-looping tweenables return
    /// a completed state, since looping ones continue forever.
    ///
    /// Calling this method with a duration of [`Duration::ZERO`] is valid, and
    /// updates the target to the current state of the tweenable without
    /// actually modifying the tweenable state. This is useful after certain
    /// operations like [`rewind()`] or [`set_progress()`] whose effect is
    /// otherwise only visible on target on next frame.
    ///
    /// [`rewind()`]: Tweenable::rewind
    /// [`set_progress()`]: Tweenable::set_progress
    fn tick(
        &mut self,
        delta: Duration,
        target: &mut dyn Targetable<T>,
        entity: Entity,
        events: &mut Mut<Events<TweenCompleted>>,
<<<<<<< HEAD
        settings: &TweenSettings,
=======
        commands: &mut Commands,
>>>>>>> f08891cb
    ) -> TweenState;

    /// Rewind the animation to its starting state.
    ///
    /// Note that the starting state depends on the current direction. For
    /// [`TweeningDirection::Forward`] this is the start point of the lens,
    /// whereas for [`TweeningDirection::Backward`] this is the end one.
    fn rewind(&mut self);

    /// Set the current animation playback progress.
    ///
    /// See [`progress()`] for details on the meaning.
    ///
    /// Setting the progress seeks the animation to a new position, but does not
    /// apply that change to the underlying component being animated. To
    /// force the change to apply, call [`tick()`] with a `delta` of
    /// `Duration::ZERO`.
    ///
    /// [`progress()`]: Tweenable::progress
    /// [`tick()`]: Tweenable::tick
    fn set_progress(&mut self, progress: f32) {
        self.set_elapsed(self.duration().mul_f32(progress.max(0.)));
    }

    /// Get the current progress in \[0:1\] of the animation.
    ///
    /// While looping, the exact value `1.0` is never reached, since the
    /// tweenable loops over to `0.0` immediately when it changes direction at
    /// either endpoint. Upon completion, the tweenable always reports exactly
    /// `1.0`.
    fn progress(&self) -> f32 {
        let elapsed = self.elapsed();
        if let TotalDuration::Finite(total_duration) = self.total_duration() {
            if elapsed >= total_duration {
                return 1.;
            }
        }
        fraction_progress(elapsed, self.duration())
    }

    /// Get the number of times this tweenable completed.
    ///
    /// For looping animations, this returns the number of times a single
    /// playback was completed. In the case of
    /// [`RepeatStrategy::MirroredRepeat`] this corresponds to a playback in
    /// a single direction, so tweening from start to end and back to start
    /// counts as two completed times (one forward, one backward).
    fn times_completed(&self) -> u32 {
        (self.elapsed().as_nanos() / self.duration().as_nanos()) as u32
    }
}

macro_rules! impl_boxed {
    ($tweenable:ty) => {
        impl<T: 'static> From<$tweenable> for BoxedTweenable<T> {
            fn from(t: $tweenable) -> Self {
                Box::new(t)
            }
        }
    };
}

impl_boxed!(Tween<T>);
impl_boxed!(Sequence<T>);
impl_boxed!(Tracks<T>);
impl_boxed!(Delay<T>);

/// Type of a callback invoked when a [`Tween`] or [`Delay`] has completed.
///
/// See [`Tween::set_completed()`] or [`Delay::set_completed()`] for usage.
pub type CompletedCallback<T> = dyn Fn(Entity, &T) + Send + Sync + 'static;

/// Single tweening animation instance.
pub struct Tween<T> {
    ease_function: EaseMethod,
    clock: AnimClock,
    direction: TweeningDirection,
    lens: Box<dyn Lens<T> + Send + Sync + 'static>,
    on_completed: Option<Box<CompletedCallback<Tween<T>>>>,
    event_data: Option<u64>,
    system_id: Option<SystemId>,
}

impl<T: 'static> Tween<T> {
    /// Chain another [`Tweenable`] after this tween, making a [`Sequence`] with
    /// the two.
    ///
    /// # Example
    /// ```
    /// # use bevy_tweening::{lens::*, *};
    /// # use bevy::math::*;
    /// # use std::time::Duration;
    /// let tween1 = Tween::new(
    ///     EaseFunction::QuadraticInOut,
    ///     Duration::from_secs(1),
    ///     TransformPositionLens {
    ///         start: Vec3::ZERO,
    ///         end: Vec3::new(3.5, 0., 0.),
    ///     },
    /// );
    /// let tween2 = Tween::new(
    ///     EaseFunction::QuadraticInOut,
    ///     Duration::from_secs(1),
    ///     TransformRotationLens {
    ///         start: Quat::IDENTITY,
    ///         end: Quat::from_rotation_x(90.0_f32.to_radians()),
    ///     },
    /// );
    /// let seq = tween1.then(tween2);
    /// ```
    #[must_use]
    pub fn then(self, tween: impl Tweenable<T> + 'static) -> Sequence<T> {
        Sequence::with_capacity(2).then(self).then(tween)
    }
}

impl<T> Tween<T> {
    /// Create a new tween animation.
    ///
    /// # Example
    /// ```
    /// # use bevy_tweening::{lens::*, *};
    /// # use bevy::math::Vec3;
    /// # use std::time::Duration;
    /// let tween = Tween::new(
    ///     EaseFunction::QuadraticInOut,
    ///     Duration::from_secs(1),
    ///     TransformPositionLens {
    ///         start: Vec3::ZERO,
    ///         end: Vec3::new(3.5, 0., 0.),
    ///     },
    /// );
    /// ```
    #[must_use]
    pub fn new<L>(ease_function: impl Into<EaseMethod>, duration: Duration, lens: L) -> Self
    where
        L: Lens<T> + Send + Sync + 'static,
    {
        Self {
            ease_function: ease_function.into(),
            clock: AnimClock::new(duration),
            direction: TweeningDirection::Forward,
            lens: Box::new(lens),
            on_completed: None,
            event_data: None,
            system_id: None,
        }
    }

    /// Enable raising a completed event.
    ///
    /// If enabled, the tween will raise a [`TweenCompleted`] event when the
    /// animation completed. This is similar to the [`with_completed()`]
    /// callback, but uses Bevy events instead.
    ///
    /// # Example
    ///
    /// ```
    /// # use bevy_tweening::{lens::*, *};
    /// # use bevy::{ecs::event::EventReader, math::Vec3};
    /// # use std::time::Duration;
    /// let tween = Tween::new(
    ///     // [...]
    /// #    EaseFunction::QuadraticInOut,
    /// #    Duration::from_secs(1),
    /// #    TransformPositionLens {
    /// #        start: Vec3::ZERO,
    /// #        end: Vec3::new(3.5, 0., 0.),
    /// #    },
    /// )
    /// .with_completed_event(42);
    ///
    /// fn my_system(mut reader: EventReader<TweenCompleted>) {
    ///   for ev in reader.read() {
    ///     assert_eq!(ev.user_data, 42);
    ///     println!("Entity {:?} raised TweenCompleted!", ev.entity);
    ///   }
    /// }
    /// ```
    ///
    /// [`with_completed()`]: Tween::with_completed
    #[must_use]
    pub fn with_completed_event(mut self, user_data: u64) -> Self {
        self.event_data = Some(user_data);
        self
    }

    /// Set a callback invoked when the delay completes.
    ///
    /// The callback when invoked receives as parameters the [`Entity`] on which
    /// the target and the animator are, as well as a reference to the
    /// current [`Tween`]. This is similar to [`with_completed_event()`], but
    /// with a callback instead.
    ///
    /// Only non-looping tweenables can complete.
    ///
    /// # Example
    ///
    /// ```
    /// # use bevy_tweening::{lens::*, *};
    /// # use bevy::{ecs::event::EventReader, math::Vec3};
    /// # use std::time::Duration;
    /// let tween = Tween::new(
    ///     // [...]
    /// #    EaseFunction::QuadraticInOut,
    /// #    Duration::from_secs(1),
    /// #    TransformPositionLens {
    /// #        start: Vec3::ZERO,
    /// #        end: Vec3::new(3.5, 0., 0.),
    /// #    },
    /// )
    /// .with_completed(|entity, _tween| {
    ///   println!("Tween completed on entity {:?}", entity);
    /// });
    /// ```
    ///
    /// [`with_completed_event()`]: Tween::with_completed_event
    pub fn with_completed<C>(mut self, callback: C) -> Self
    where
        C: Fn(Entity, &Self) + Send + Sync + 'static,
    {
        self.on_completed = Some(Box::new(callback));
        self
    }

    /// Enable running a one-shot system upon completion.
    ///
    /// If enabled, the tween will run a system via a provided [`SystemId`] when
    /// the animation completes. This is similar to the
    /// [`with_completed()`], but uses a system registered by
    /// [`register_system()`] instead of a callback.
    ///
    /// # Example
    ///
    /// ```
    /// # use bevy_tweening::{lens::*, *};
    /// # use bevy::{ecs::event::EventReader, math::Vec3, ecs::world::World, ecs::system::Query, ecs::entity::Entity, ecs::query::With};
    /// # use std::time::Duration;
    /// let mut world = World::new();
    /// let test_system_system_id = world.register_system(test_system);
    /// let tween = Tween::new(
    ///     // [...]
    /// #    EaseFunction::QuadraticInOut,
    /// #    Duration::from_secs(1),
    /// #    TransformPositionLens {
    /// #        start: Vec3::ZERO,
    /// #        end: Vec3::new(3.5, 0., 0.),
    /// #    },
    /// )
    /// .with_completed_system(test_system_system_id);
    ///
    /// fn test_system(query: Query<Entity>) {
    ///    for entity in query.iter() {
    ///       println!("Found an entity!");
    ///    }
    /// }
    /// ```
    /// [`with_completed()`]: Tween::with_completed
    /// [`register_system()`]: bevy::ecs::world::World::register_system
    #[must_use]
    pub fn with_completed_system(mut self, system_id: SystemId) -> Self {
        self.system_id = Some(system_id);
        self
    }

    /// Set the playback direction of the tween.
    ///
    /// The playback direction influences the mapping of the progress ratio (in
    /// \[0:1\]) to the actual ratio passed to the lens.
    /// [`TweeningDirection::Forward`] maps the `0` value of progress to the
    /// `0` value of the lens ratio. Conversely, [`TweeningDirection::Backward`]
    /// reverses the mapping, which effectively makes the tween play reversed,
    /// going from end to start.
    ///
    /// Changing the direction doesn't change any target state, nor any progress
    /// of the tween. Only the direction of animation from this moment
    /// potentially changes. To force a target state change, call
    /// [`Tweenable::tick()`] with a zero delta (`Duration::ZERO`).
    pub fn set_direction(&mut self, direction: TweeningDirection) {
        self.direction = direction;
    }

    /// Set the playback direction of the tween.
    ///
    /// See [`Tween::set_direction()`].
    #[must_use]
    pub fn with_direction(mut self, direction: TweeningDirection) -> Self {
        self.direction = direction;
        self
    }

    /// The current animation direction.
    ///
    /// See [`TweeningDirection`] for details.
    #[must_use]
    pub fn direction(&self) -> TweeningDirection {
        self.direction
    }

    /// Set the number of times to repeat the animation.
    #[must_use]
    pub fn with_repeat_count(mut self, count: impl Into<RepeatCount>) -> Self {
        self.clock.total_duration = compute_total_duration(self.clock.duration, count.into());
        self
    }

    /// Choose how the animation behaves upon a repetition.
    #[must_use]
    pub fn with_repeat_strategy(mut self, strategy: RepeatStrategy) -> Self {
        self.clock.strategy = strategy;
        self
    }

    /// Set a callback invoked when the animation completes.
    ///
    /// The callback when invoked receives as parameters the [`Entity`] on which
    /// the target and the animator are, as well as a reference to the
    /// current [`Tween`].
    ///
    /// Only non-looping tweenables can complete.
    pub fn set_completed<C>(&mut self, callback: C)
    where
        C: Fn(Entity, &Self) + Send + Sync + 'static,
    {
        self.on_completed = Some(Box::new(callback));
    }

    /// Clear the callback invoked when the animation completes.
    ///
    /// See also [`set_completed()`].
    ///
    /// [`set_completed()`]: Tween::set_completed
    pub fn clear_completed(&mut self) {
        self.on_completed = None;
    }

    /// Enable or disable raising a completed event.
    ///
    /// If enabled, the tween will raise a [`TweenCompleted`] event when the
    /// animation completed. This is similar to the [`set_completed()`]
    /// callback, but uses Bevy events instead.
    ///
    /// See [`with_completed_event()`] for details.
    ///
    /// [`set_completed()`]: Tween::set_completed
    /// [`with_completed_event()`]: Tween::with_completed_event
    pub fn set_completed_event(&mut self, user_data: u64) {
        self.event_data = Some(user_data);
    }

    /// Clear the event sent when the animation completes.
    ///
    /// See also [`set_completed_event()`].
    ///
    /// [`set_completed_event()`]: Tween::set_completed_event
    pub fn clear_completed_event(&mut self) {
        self.event_data = None;
    }

    /// Enable running a one-shot system upon completion.
    ///
    /// If enabled, the tween will run a system via a provided [`SystemId`] when
    /// the animation completes. This is similar to the
    /// [`with_completed()`], but uses a system registered by
    /// [`register_system()`] instead of a callback.
    ///
    /// [`with_completed()`]: Tween::with_completed
    /// [`register_system()`]: bevy::ecs::world::World::register_system
    pub fn set_completed_system(&mut self, user_data: SystemId) {
        self.system_id = Some(user_data);
    }

    /// Clear the system that will execute when the animation completes.
    ///
    /// See also [`set_completed_system()`].
    ///
    /// [`set_completed_system()`]: Tween::set_completed_system
    pub fn clear_completed_system(&mut self) {
        self.system_id = None;
    }
}

impl<T> Tweenable<T> for Tween<T> {
    fn duration(&self) -> Duration {
        self.clock.duration
    }

    fn total_duration(&self) -> TotalDuration {
        self.clock.total_duration
    }

    fn set_elapsed(&mut self, elapsed: Duration) {
        self.clock.set_elapsed(elapsed);
    }

    fn elapsed(&self) -> Duration {
        self.clock.elapsed()
    }

    fn tick(
        &mut self,
        delta: Duration,
        target: &mut dyn Targetable<T>,
        entity: Entity,
        events: &mut Mut<Events<TweenCompleted>>,
<<<<<<< HEAD
        settings: &TweenSettings,
=======
        commands: &mut Commands,
>>>>>>> f08891cb
    ) -> TweenState {
        if self.clock.state() == TweenState::Completed {
            return TweenState::Completed;
        }

        let target = target.target_mut();
        let times_completed_before = self.times_completed();

        // Check for the start of the tween
        if self.elapsed().is_zero() && times_completed_before == 0 && self.direction.is_forward() {
            self.lens.update_on_tween_start(target, self.direction, 0);
        }

        // Tick the animation clock
        let (state, times_completed) = self.clock.tick(delta);
        let (progress, times_completed_for_direction) = match state {
            TweenState::Active => (self.progress(), times_completed),
            TweenState::Completed => (1., times_completed.max(1) - 1), // ignore last
        };
        if self.clock.strategy == RepeatStrategy::MirroredRepeat
            && times_completed_for_direction & 1 != 0
        {
            self.direction = !self.direction;

            self.lens
                .update_on_tween_start(target, self.direction, times_completed);
        } else if times_completed as u32 != times_completed_before {
            self.lens
                .update_on_tween_start(target, self.direction, times_completed);
        }

        // Apply the lens, even if the animation finished, to ensure the state is
        // consistent
        let mut factor = progress;
        if self.direction.is_backward() {
            factor = 1. - factor;
        }
        let factor = self.ease_function.sample(factor);
        self.lens.lerp(target, factor);

        // If completed at least once this frame, notify the user
        if times_completed > 0 {
            if let Some(user_data) = &self.event_data.or(settings.default_completed_event_data) {
                events.send(TweenCompleted {
                    entity,
                    user_data: *user_data,
                });
            }
            if let Some(cb) = &self.on_completed {
                cb(entity, self);
            }
            if let Some(system_id) = &self.system_id {
                commands.run_system(*system_id);
            }
        }

        state
    }

    fn rewind(&mut self) {
        if self.clock.strategy == RepeatStrategy::MirroredRepeat {
            // In mirrored mode, direction alternates each loop. To reset to the original
            // direction on Tween creation, we count the number of completions, ignoring the
            // last one if the Tween is currently in TweenState::Completed because that one
            // freezes all parameters.
            let mut times_completed = self.clock.times_completed();
            if self.clock.state() == TweenState::Completed {
                debug_assert!(times_completed > 0);
                times_completed -= 1;
            }
            if times_completed & 1 != 0 {
                self.direction = !self.direction;
            }
        }
        self.clock.reset();
    }
}

/// A sequence of tweens played back in order one after the other.
pub struct Sequence<T> {
    tweens: Vec<BoxedTweenable<T>>,
    index: usize,
    duration: Duration,
    elapsed: Duration,
}

impl<T> Sequence<T> {
    /// Create a new sequence of tweens.
    ///
    /// This method panics if the input collection is empty.
    #[must_use]
    pub fn new(items: impl IntoIterator<Item = impl Into<BoxedTweenable<T>>>) -> Self {
        let tweens: Vec<_> = items.into_iter().map(Into::into).collect();
        assert!(!tweens.is_empty());
        let duration = tweens
            .iter()
            .map(AsRef::as_ref)
            .map(Tweenable::duration)
            .sum();
        Self {
            tweens,
            index: 0,
            duration,
            elapsed: Duration::ZERO,
        }
    }

    /// Create a new sequence containing a single tween.
    #[must_use]
    pub fn from_single(tween: impl Tweenable<T> + 'static) -> Self {
        let duration = tween.duration();
        let boxed: BoxedTweenable<T> = Box::new(tween);
        Self {
            tweens: vec![boxed],
            index: 0,
            duration,
            elapsed: Duration::ZERO,
        }
    }

    /// Create a new sequence with the specified capacity.
    #[must_use]
    pub fn with_capacity(capacity: usize) -> Self {
        Self {
            tweens: Vec::with_capacity(capacity),
            index: 0,
            duration: Duration::ZERO,
            elapsed: Duration::ZERO,
        }
    }

    /// Append a [`Tweenable`] to this sequence.
    #[must_use]
    pub fn then(mut self, tween: impl Tweenable<T> + 'static) -> Self {
        self.duration += tween.duration();
        self.tweens.push(Box::new(tween));
        self
    }

    /// Index of the current active tween in the sequence.
    #[must_use]
    pub fn index(&self) -> usize {
        self.index.min(self.tweens.len() - 1)
    }

    /// Get the current active tween in the sequence.
    #[must_use]
    pub fn current(&self) -> &dyn Tweenable<T> {
        self.tweens[self.index()].as_ref()
    }
}

impl<T> Tweenable<T> for Sequence<T> {
    fn duration(&self) -> Duration {
        self.duration
    }

    fn total_duration(&self) -> TotalDuration {
        TotalDuration::Finite(self.duration)
    }

    fn set_elapsed(&mut self, elapsed: Duration) {
        // Set the total sequence progress
        self.elapsed = elapsed;

        // Find which tween is active in the sequence
        let mut accum_duration = Duration::ZERO;
        for index in 0..self.tweens.len() {
            let tween = &mut self.tweens[index];
            let tween_duration = tween.duration();
            if elapsed < accum_duration + tween_duration {
                self.index = index;
                let local_duration = elapsed - accum_duration;
                tween.set_elapsed(local_duration);
                // TODO?? set progress of other tweens after that one to 0. ??
                return;
            }
            tween.set_elapsed(tween.duration()); // ?? to prepare for next loop/rewind?
            accum_duration += tween_duration;
        }

        // None found; sequence ended
        self.index = self.tweens.len();
    }

    fn elapsed(&self) -> Duration {
        self.elapsed
    }

    fn tick(
        &mut self,
        mut delta: Duration,
        target: &mut dyn Targetable<T>,
        entity: Entity,
        events: &mut Mut<Events<TweenCompleted>>,
<<<<<<< HEAD
        settings: &TweenSettings,
=======
        commands: &mut Commands,
>>>>>>> f08891cb
    ) -> TweenState {
        self.elapsed = self.elapsed.saturating_add(delta).min(self.duration);
        while self.index < self.tweens.len() {
            let tween = &mut self.tweens[self.index];
            let tween_remaining = tween.duration() - tween.elapsed();
<<<<<<< HEAD
            if let TweenState::Active = tween.tick(delta, target, entity, events, settings) {
=======
            if let TweenState::Active = tween.tick(delta, target, entity, events, commands) {
>>>>>>> f08891cb
                return TweenState::Active;
            }

            tween.rewind();
            delta = delta.saturating_sub(tween_remaining);
            self.index += 1;
        }

        TweenState::Completed
    }

    fn rewind(&mut self) {
        self.elapsed = Duration::ZERO;
        self.index = 0;
        for tween in &mut self.tweens {
            // or only first?
            tween.rewind();
        }
    }
}

/// A collection of [`Tweenable`] executing in parallel.
pub struct Tracks<T> {
    tracks: Vec<BoxedTweenable<T>>,
    duration: Duration,
    elapsed: Duration,
}

impl<T> Tracks<T> {
    /// Create a new [`Tracks`] from an iterator over a collection of
    /// [`Tweenable`].
    #[must_use]
    pub fn new(items: impl IntoIterator<Item = impl Into<BoxedTweenable<T>>>) -> Self {
        let tracks: Vec<_> = items.into_iter().map(Into::into).collect();
        let duration = tracks
            .iter()
            .map(AsRef::as_ref)
            .map(Tweenable::duration)
            .max()
            .unwrap();
        Self {
            tracks,
            duration,
            elapsed: Duration::ZERO,
        }
    }
}

impl<T> Tweenable<T> for Tracks<T> {
    fn duration(&self) -> Duration {
        self.duration
    }

    fn total_duration(&self) -> TotalDuration {
        TotalDuration::Finite(self.duration)
    }

    fn set_elapsed(&mut self, elapsed: Duration) {
        self.elapsed = elapsed;

        for tweenable in &mut self.tracks {
            tweenable.set_elapsed(elapsed);
        }
    }

    fn elapsed(&self) -> Duration {
        self.elapsed
    }

    fn tick(
        &mut self,
        delta: Duration,
        target: &mut dyn Targetable<T>,
        entity: Entity,
        events: &mut Mut<Events<TweenCompleted>>,
<<<<<<< HEAD
        settings: &TweenSettings,
=======
        commands: &mut Commands,
>>>>>>> f08891cb
    ) -> TweenState {
        self.elapsed = self.elapsed.saturating_add(delta).min(self.duration);
        let mut any_active = false;
        for tweenable in &mut self.tracks {
<<<<<<< HEAD
            let state = tweenable.tick(delta, target, entity, events, settings);
=======
            let state = tweenable.tick(delta, target, entity, events, commands);
>>>>>>> f08891cb
            any_active = any_active || (state == TweenState::Active);
        }
        if any_active {
            TweenState::Active
        } else {
            TweenState::Completed
        }
    }

    fn rewind(&mut self) {
        self.elapsed = Duration::ZERO;
        for tween in &mut self.tracks {
            tween.rewind();
        }
    }
}

/// A time delay that doesn't animate anything.
///
/// This is generally useful for combining with other tweenables into sequences
/// and tracks, for example to delay the start of a tween in a track relative to
/// another track. The `menu` example (`examples/menu.rs`) uses this technique
/// to delay the animation of its buttons.
pub struct Delay<T> {
    timer: Timer,
    on_completed: Option<Box<CompletedCallback<Delay<T>>>>,
    event_data: Option<u64>,
    system_id: Option<SystemId>,
}

impl<T: 'static> Delay<T> {
    /// Chain another [`Tweenable`] after this tween, making a [`Sequence`] with
    /// the two.
    #[must_use]
    pub fn then(self, tween: impl Tweenable<T> + 'static) -> Sequence<T> {
        Sequence::with_capacity(2).then(self).then(tween)
    }
}

impl<T> Delay<T> {
    /// Create a new [`Delay`] with a given duration.
    ///
    /// # Panics
    ///
    /// Panics if the duration is zero.
    #[must_use]
    pub fn new(duration: Duration) -> Self {
        assert!(!duration.is_zero());
        Self {
            timer: Timer::new(duration, TimerMode::Once),
            on_completed: None,
            event_data: None,
            system_id: None,
        }
    }

    /// Enable raising a completed event.
    ///
    /// If enabled, the tweenable will raise a [`TweenCompleted`] event when it
    /// completed. This is similar to the [`set_completed()`] callback, but
    /// uses Bevy events instead.
    ///
    /// # Example
    ///
    /// ```
    /// # use bevy_tweening::{lens::*, *};
    /// # use bevy::{ecs::event::EventReader, math::Vec3, transform::components::Transform};
    /// # use std::time::Duration;
    /// let delay: Delay<Transform> = Delay::new(Duration::from_secs(5))
    ///   .with_completed_event(42);
    ///
    /// fn my_system(mut reader: EventReader<TweenCompleted>) {
    ///   for ev in reader.read() {
    ///     assert_eq!(ev.user_data, 42);
    ///     println!("Entity {:?} raised TweenCompleted!", ev.entity);
    ///   }
    /// }
    /// ```
    ///
    /// [`set_completed()`]: Delay::set_completed
    #[must_use]
    pub fn with_completed_event(mut self, user_data: u64) -> Self {
        self.event_data = Some(user_data);
        self
    }

    /// Set a callback invoked when the delay completes.
    ///
    /// The callback when invoked receives as parameters the [`Entity`] on which
    /// the target and the animator are, as well as a reference to the
    /// current [`Delay`]. This is similar to [`with_completed_event()`], but
    /// with a callback instead.
    ///
    /// Only non-looping tweenables can complete.
    ///
    /// # Example
    ///
    /// ```
    /// # use bevy_tweening::{lens::*, *};
    /// # use bevy::{ecs::event::EventReader, math::Vec3};
    /// # use std::time::Duration;
    /// let tween = Tween::new(
    ///     // [...]
    /// #    EaseFunction::QuadraticInOut,
    /// #    Duration::from_secs(1),
    /// #    TransformPositionLens {
    /// #        start: Vec3::ZERO,
    /// #        end: Vec3::new(3.5, 0., 0.),
    /// #    },
    /// )
    /// .with_completed(|entity, delay| {
    ///   println!("Delay of {} seconds elapsed on entity {:?}",
    ///     delay.duration().as_secs(), entity);
    /// });
    /// ```
    ///
    /// [`with_completed_event()`]: Delay::with_completed_event
    pub fn with_completed<C>(mut self, callback: C) -> Self
    where
        C: Fn(Entity, &Self) + Send + Sync + 'static,
    {
        self.on_completed = Some(Box::new(callback));
        self
    }

    /// Enable running a one-shot system upon completion.
    ///
    /// If enabled, the tween will run a system via a provided [`SystemId`] when
    /// the animation completes. This is similar to the
    /// [`with_completed()`], but uses a system registered by
    /// [`register_system()`] instead.
    ///
    /// # Example
    ///
    /// ```
    /// # use bevy_tweening::{lens::*, *};
    /// # use bevy::{ecs::event::EventReader, math::Vec3, ecs::world::World, ecs::system::Query, ecs::entity::Entity};
    /// # use std::time::Duration;
    /// let mut world = World::new();
    /// let test_system_system_id = world.register_system(test_system);
    /// let tween = Tween::new(
    ///     // [...]
    /// #    EaseFunction::QuadraticInOut,
    /// #    Duration::from_secs(1),
    /// #    TransformPositionLens {
    /// #        start: Vec3::ZERO,
    /// #        end: Vec3::new(3.5, 0., 0.),
    /// #    },
    /// )
    /// .with_completed_system(test_system_system_id);
    ///
    /// fn test_system(query: Query<Entity>) {
    ///    for entity in query.iter() {
    ///       println!("Found an Entity!");
    ///    }
    /// }
    /// ```
    ///
    /// [`with_completed()`]: Delay::with_completed
    /// [`register_system()`]: bevy::ecs::world::World::register_system
    #[must_use]
    pub fn with_completed_system(mut self, system_id: SystemId) -> Self {
        self.system_id = Some(system_id);
        self
    }

    /// Check if the delay completed.
    pub fn is_completed(&self) -> bool {
        self.timer.finished()
    }

    /// Get the current tweenable state.
    pub fn state(&self) -> TweenState {
        if self.is_completed() {
            TweenState::Completed
        } else {
            TweenState::Active
        }
    }

    /// Set a callback invoked when the animation completes.
    ///
    /// The callback when invoked receives as parameters the [`Entity`] on which
    /// the target and the animator are, as well as a reference to the
    /// current [`Tween`].
    ///
    /// Only non-looping tweenables can complete.
    pub fn set_completed<C>(&mut self, callback: C)
    where
        C: Fn(Entity, &Self) + Send + Sync + 'static,
    {
        self.on_completed = Some(Box::new(callback));
    }

    /// Clear the callback invoked when the animation completes.
    ///
    /// See also [`set_completed()`].
    ///
    /// [`set_completed()`]: Delay::set_completed
    pub fn clear_completed(&mut self) {
        self.on_completed = None;
    }

    /// Enable or disable raising a completed event.
    ///
    /// If enabled, the tween will raise a [`TweenCompleted`] event when the
    /// animation completed. This is similar to the [`set_completed()`]
    /// callback, but uses Bevy events instead.
    ///
    /// See [`with_completed_event()`] for details.
    ///
    /// [`set_completed()`]: Delay::set_completed
    /// [`with_completed_event()`]: Delay::with_completed_event
    pub fn set_completed_event(&mut self, user_data: u64) {
        self.event_data = Some(user_data);
    }

    /// Clear the event sent when the animation completes.
    ///
    /// See also [`set_completed_event()`].
    ///
    /// [`set_completed_event()`]: Delay::set_completed_event
    pub fn clear_completed_event(&mut self) {
        self.event_data = None;
    }

    /// Enable running a one-shot system upon completion.
    ///
    /// If enabled, the tween will run a system via a provided [`SystemId`] when
    /// the animation completes. This is similar to the
    /// [`with_completed()`], but uses a system registered by
    /// [`register_system()`] instead of a callback.
    ///
    /// See [`with_completed_system()`] for details.
    ///
    /// [`with_completed()`]: Delay::with_completed
    /// [`with_completed_system()`]: Delay::with_completed_system
    /// [`register_system()`]: bevy::ecs::world::World::register_system
    pub fn set_completed_system(&mut self, system_id: SystemId) {
        self.system_id = Some(system_id);
    }

    /// Clear the system that will execute when the animation completes.
    ///
    /// See also [`set_completed_system()`].
    ///
    /// [`set_completed_system()`]: Delay::set_completed_system
    pub fn clear_completed_system(&mut self) {
        self.system_id = None;
    }
}

impl<T> Tweenable<T> for Delay<T> {
    fn duration(&self) -> Duration {
        self.timer.duration()
    }

    fn total_duration(&self) -> TotalDuration {
        TotalDuration::Finite(self.duration())
    }

    fn set_elapsed(&mut self, elapsed: Duration) {
        // need to reset() to clear finished() unfortunately
        self.timer.reset();
        self.timer.set_elapsed(elapsed);
        // set_elapsed() does not update finished() etc. which we rely on
        self.timer.tick(Duration::ZERO);
    }

    fn elapsed(&self) -> Duration {
        self.timer.elapsed()
    }

    fn tick(
        &mut self,
        delta: Duration,
        _target: &mut dyn Targetable<T>,
        entity: Entity,
        events: &mut Mut<Events<TweenCompleted>>,
<<<<<<< HEAD
        settings: &TweenSettings,
=======
        commands: &mut Commands,
>>>>>>> f08891cb
    ) -> TweenState {
        let was_completed = self.is_completed();

        self.timer.tick(delta);

        let state = self.state();

        // If completed this frame, notify the user
        if (state == TweenState::Completed) && !was_completed {
            if let Some(user_data) = &self.event_data.or(settings.default_completed_event_data) {
                events.send(TweenCompleted {
                    entity,
                    user_data: *user_data,
                });
            }
            if let Some(cb) = &self.on_completed {
                cb(entity, self);
            }
            if let Some(system_id) = &self.system_id {
                commands.run_system(*system_id);
            }
        }

        state
    }

    fn rewind(&mut self) {
        self.timer.reset();
    }
}

#[cfg(test)]
mod tests {
    use std::sync::{Arc, Mutex};

    use bevy::ecs::{component::Tick, event::Events, system::SystemState, world::CommandQueue};

    use super::*;
    use crate::{lens::*, test_utils::*};

    #[derive(Default, Copy, Clone)]
    struct CallbackMonitor {
        invoke_count: u64,
        last_reported_count: u32,
    }

    /// Utility to create a tween for testing.
    fn make_test_tween() -> Tween<Transform> {
        Tween::new(
            EaseMethod::Linear,
            Duration::from_secs(1),
            TransformPositionLens {
                start: Vec3::ZERO,
                end: Vec3::ONE,
            },
        )
    }

    /// Utility to create a test environment to tick a tween.
    fn make_test_env() -> (World, Entity, SystemId) {
        let mut world = World::new();
        world.init_resource::<Events<TweenCompleted>>();
        let entity = world.spawn(Transform::default()).id();
        let system_id = world.register_system(oneshot_test);
        (world, entity, system_id)
    }

    /// one-shot system to be used for testing
    fn oneshot_test() {}

    /// Manually tick a test tweenable targeting a component.
    fn manual_tick_component<T: Component>(
        duration: Duration,
        tween: &mut dyn Tweenable<T>,
        world: &mut World,
        entity: Entity,
        settings: &TweenSettings,
    ) -> TweenState {
        world.resource_scope(
            |world: &mut World, mut events: Mut<Events<TweenCompleted>>| {
                let transform = world.get_mut::<T>(entity).unwrap();
                let mut target = ComponentTarget::new(transform);
<<<<<<< HEAD
                tween.tick(duration, &mut target, entity, &mut events, &settings)
=======
                // let command_queue = &mut CommandQueue::default(); // todo
                // let mut asd = Commands::new(command_queue, world);
                tween.tick(
                    duration,
                    &mut target,
                    entity,
                    &mut events,
                    // passing dummy values to let things compile
                    &mut Commands::new(&mut CommandQueue::default(), &World::default()),
                )
>>>>>>> f08891cb
            },
        )
    }

    #[derive(Debug, Default, Clone, Copy, Component)]
    struct DummyComponent {
        _value: f32,
    }

    #[test]
    fn targetable_change_detect() {
        let mut c = DummyComponent::default();
        let mut added = Tick::new(0);
        let mut last_changed = Tick::new(0);
        let mut target = ComponentTarget::new(Mut::new(
            &mut c,
            &mut added,
            &mut last_changed,
            Tick::new(0),
            Tick::new(1),
        ));
        let mut target = target.to_mut();

        // No-op at start
        assert!(!target.is_added());
        assert!(!target.is_changed());

        // Immutable deref doesn't trigger change detection
        let _ = target.deref();
        assert!(!target.is_added());
        assert!(!target.is_changed());

        // Mutable deref triggers change detection
        let _ = target.deref_mut();
        assert!(!target.is_added());
        assert!(target.is_changed());
    }

    #[test]
    fn anim_clock_precision() {
        let duration = Duration::from_millis(1);
        let mut clock = AnimClock::new(duration);
        clock.total_duration = TotalDuration::Infinite;

        let test_ticks = [
            Duration::from_micros(123),
            Duration::from_millis(1),
            Duration::from_secs_f32(1. / 24.),
            Duration::from_secs_f32(1. / 30.),
            Duration::from_secs_f32(1. / 60.),
            Duration::from_secs_f32(1. / 120.),
            Duration::from_secs_f32(1. / 144.),
            Duration::from_secs_f32(1. / 240.),
        ];

        let mut times_completed = 0;
        let mut total_duration = Duration::ZERO;
        for i in 0..10_000_000 {
            let tick = test_ticks[i % test_ticks.len()];
            times_completed += clock.tick(tick).1;
            total_duration += tick;
        }

        assert_eq!(
            (total_duration.as_secs_f64() / duration.as_secs_f64()) as i32,
            times_completed
        );
    }

    #[test]
    fn into_repeat_count() {
        let tween = Tween::new(
            EaseMethod::Linear,
            Duration::from_secs(1),
            TransformPositionLens {
                start: Vec3::ZERO,
                end: Vec3::ONE,
            },
        )
        .with_repeat_count(5);
        assert_eq!(
            tween.total_duration(),
            TotalDuration::Finite(Duration::from_secs(5))
        );

        let tween = Tween::new(
            EaseMethod::Linear,
            Duration::from_secs(1),
            TransformPositionLens {
                start: Vec3::ZERO,
                end: Vec3::ONE,
            },
        )
        .with_repeat_count(Duration::from_secs(3));
        assert_eq!(
            tween.total_duration(),
            TotalDuration::Finite(Duration::from_secs(3))
        );
    }

    /// Test ticking of a single tween in isolation.
    #[test]
    fn tween_tick() {
        for tweening_direction in &[TweeningDirection::Forward, TweeningDirection::Backward] {
            for (count, strategy) in &[
                (RepeatCount::Finite(1), RepeatStrategy::default()),
                (RepeatCount::Infinite, RepeatStrategy::Repeat),
                (RepeatCount::Finite(2), RepeatStrategy::Repeat),
                (RepeatCount::Infinite, RepeatStrategy::MirroredRepeat),
                (RepeatCount::Finite(2), RepeatStrategy::MirroredRepeat),
            ] {
                println!(
                    "TweeningType: count={count:?} strategy={strategy:?} dir={tweening_direction:?}",
                );

                // Create a linear tween over 1 second
                let mut tween = make_test_tween()
                    .with_direction(*tweening_direction)
                    .with_repeat_count(*count)
                    .with_repeat_strategy(*strategy);
                assert_eq!(tween.direction(), *tweening_direction);
                assert!(tween.on_completed.is_none());
                assert!(tween.event_data.is_none());

<<<<<<< HEAD
                let (mut world, entity) = make_test_env();
                let settings = TweenSettings::default();
=======
                let (mut world, entity, system_id) = make_test_env();
>>>>>>> f08891cb
                let mut event_reader_system_state: SystemState<EventReader<TweenCompleted>> =
                    SystemState::new(&mut world);

                // Register callbacks to count started/ended events
                let callback_monitor = Arc::new(Mutex::new(CallbackMonitor::default()));
                let cb_mon_ptr = Arc::clone(&callback_monitor);
                let reference_entity = entity;
                tween.set_completed(move |completed_entity, tween| {
                    assert_eq!(completed_entity, reference_entity);
                    let mut cb_mon = cb_mon_ptr.lock().unwrap();
                    cb_mon.invoke_count += 1;
                    cb_mon.last_reported_count = tween.times_completed();
                });
                assert!(tween.on_completed.is_some());
                assert!(tween.event_data.is_none());
                assert_eq!(callback_monitor.lock().unwrap().invoke_count, 0);

                // Activate event sending
                const USER_DATA: u64 = 54789; // dummy
                tween.set_completed_event(USER_DATA);
                assert!(tween.event_data.is_some());
                assert_eq!(tween.event_data.unwrap(), USER_DATA);

                // Activate oneshot system
                tween.set_completed_system(system_id);
                assert!(tween.system_id.is_some());
                assert_eq!(tween.system_id.unwrap(), system_id);

                // Loop over 2.2 seconds, so greater than one ping-pong loop
                let tick_duration = Duration::from_millis(200);
                for i in 1..=11 {
                    // Calculate expected values
                    let (progress, times_completed, mut direction, expected_state, just_completed) =
                        match count {
                            RepeatCount::Finite(1) => {
                                let progress = (i as f32 * 0.2).min(1.0);
                                let times_completed = u32::from(i >= 5);
                                let state = if i < 5 {
                                    TweenState::Active
                                } else {
                                    TweenState::Completed
                                };
                                let just_completed = i == 5;
                                (
                                    progress,
                                    times_completed,
                                    TweeningDirection::Forward,
                                    state,
                                    just_completed,
                                )
                            }
                            RepeatCount::Finite(count) => {
                                let total_progress = i as f32 * 0.2;
                                let progress = if total_progress >= *count as f32 {
                                    1.
                                } else {
                                    total_progress.fract()
                                };
                                if *strategy == RepeatStrategy::Repeat {
                                    let times_completed = i / 5;
                                    let just_completed = i % 5 == 0;
                                    (
                                        progress,
                                        times_completed,
                                        TweeningDirection::Forward,
                                        if i < 10 {
                                            TweenState::Active
                                        } else {
                                            TweenState::Completed
                                        },
                                        just_completed,
                                    )
                                } else {
                                    let i5 = i % 5;
                                    let times_completed = i / 5;
                                    // Once Completed, the direction doesn't change
                                    let direction = if i >= 5 {
                                        TweeningDirection::Backward
                                    } else {
                                        TweeningDirection::Forward
                                    };
                                    let just_completed = i5 == 0;
                                    (
                                        progress,
                                        times_completed,
                                        direction,
                                        if i < 10 {
                                            TweenState::Active
                                        } else {
                                            TweenState::Completed
                                        },
                                        just_completed,
                                    )
                                }
                            }
                            RepeatCount::Infinite => {
                                let progress = (i as f32 * 0.2).fract();
                                if *strategy == RepeatStrategy::Repeat {
                                    let times_completed = i / 5;
                                    let just_completed = i % 5 == 0;
                                    (
                                        progress,
                                        times_completed,
                                        TweeningDirection::Forward,
                                        TweenState::Active,
                                        just_completed,
                                    )
                                } else {
                                    let i5 = i % 5;
                                    let times_completed = i / 5;
                                    let i10 = i % 10;
                                    let direction = if i10 >= 5 {
                                        TweeningDirection::Backward
                                    } else {
                                        TweeningDirection::Forward
                                    };
                                    let just_completed = i5 == 0;
                                    (
                                        progress,
                                        times_completed,
                                        direction,
                                        TweenState::Active,
                                        just_completed,
                                    )
                                }
                            }
                            RepeatCount::For(_) => panic!("Untested"),
                        };
                    let factor = if tweening_direction.is_backward() {
                        direction = !direction;
                        1. - progress
                    } else {
                        progress
                    };
                    let expected_translation = if direction.is_forward() {
                        Vec3::splat(progress)
                    } else {
                        Vec3::splat(1. - progress)
                    };
                    println!(
                        "Expected: progress={} factor={} times_completed={} direction={:?} state={:?} just_completed={} translation={:?}",
                        progress, factor, times_completed, direction, expected_state, just_completed, expected_translation
                    );

                    // Tick the tween
                    let actual_state = manual_tick_component(
                        tick_duration,
                        &mut tween,
                        &mut world,
                        entity,
                        &settings,
                    );

                    // Propagate events
                    {
                        let mut events = world.resource_mut::<Events<TweenCompleted>>();
                        events.update();
                    }

                    // Check actual values
                    assert_eq!(tween.direction(), direction);
                    assert_eq!(actual_state, expected_state);
                    assert_approx_eq!(tween.progress(), progress);
                    assert_eq!(tween.times_completed(), times_completed);
                    let transform = world.entity(entity).get::<Transform>().unwrap();
                    assert!(transform
                        .translation
                        .abs_diff_eq(expected_translation, 1e-5));
                    assert!(transform.rotation.abs_diff_eq(Quat::IDENTITY, 1e-5));
                    let cb_mon = callback_monitor.lock().unwrap();
                    assert_eq!(cb_mon.invoke_count, times_completed as u64);
                    assert_eq!(cb_mon.last_reported_count, times_completed);
                    {
                        let mut event_reader = event_reader_system_state.get_mut(&mut world);
                        let event = event_reader.read().next();
                        if just_completed {
                            assert!(event.is_some());
                            if let Some(event) = event {
                                assert_eq!(event.entity, entity);
                                assert_eq!(event.user_data, USER_DATA);
                            }
                        } else {
                            assert!(event.is_none());
                        }
                    }
                }

                // Rewind
                tween.rewind();
                assert_eq!(tween.direction(), *tweening_direction); // does not change
                assert_approx_eq!(tween.progress(), 0.);
                assert_eq!(tween.times_completed(), 0);

                // Dummy tick to update target
                let actual_state = manual_tick_component(
                    Duration::ZERO,
                    &mut tween,
                    &mut world,
                    entity,
                    &settings,
                );
                assert_eq!(actual_state, TweenState::Active);
                let expected_translation = if tweening_direction.is_backward() {
                    Vec3::ONE
                } else {
                    Vec3::ZERO
                };
                let transform = world.entity(entity).get::<Transform>().unwrap();
                assert!(transform
                    .translation
                    .abs_diff_eq(expected_translation, 1e-5));
                assert!(transform.rotation.abs_diff_eq(Quat::IDENTITY, 1e-5));

                // Clear callback
                tween.clear_completed();
                assert!(tween.on_completed.is_none());

                // Clear event sending
                tween.clear_completed_event();
                assert!(tween.event_data.is_none());

                // Clear oneshot system
                tween.clear_completed_system();
                assert!(tween.system_id.is_none());
            }
        }
    }

    #[test]
    fn tween_dir() {
        let mut tween = make_test_tween();
        let settings = TweenSettings::default();

        // Default
        assert_eq!(tween.direction(), TweeningDirection::Forward);
        assert_approx_eq!(tween.progress(), 0.0);

        // no-op
        tween.set_direction(TweeningDirection::Forward);
        assert_eq!(tween.direction(), TweeningDirection::Forward);
        assert_approx_eq!(tween.progress(), 0.0);

        // Backward
        tween.set_direction(TweeningDirection::Backward);
        assert_eq!(tween.direction(), TweeningDirection::Backward);
        // progress is independent of direction
        assert_approx_eq!(tween.progress(), 0.0);

        // Progress-invariant
        tween.set_direction(TweeningDirection::Forward);
        tween.set_progress(0.3);
        assert_approx_eq!(tween.progress(), 0.3);
        tween.set_direction(TweeningDirection::Backward);
        // progress is independent of direction
        assert_approx_eq!(tween.progress(), 0.3);

        let (mut world, entity, _system_id) = make_test_env();

        // Progress always increases alongside the current direction
        tween.set_direction(TweeningDirection::Backward);
        assert_approx_eq!(tween.progress(), 0.3);
        manual_tick_component(
            Duration::from_millis(100),
            &mut tween,
            &mut world,
            entity,
            &settings,
        );
        assert_approx_eq!(tween.progress(), 0.4);
        let transform = world.entity(entity).get::<Transform>().unwrap();
        assert!(transform.translation.abs_diff_eq(Vec3::splat(0.6), 1e-5));
    }

    #[test]
    fn tween_elapsed() {
        let mut tween = make_test_tween();

        let duration = tween.duration();
        let elapsed = tween.elapsed();

        assert_eq!(elapsed, Duration::ZERO);
        assert_eq!(duration, Duration::from_secs(1));

        for ms in [0, 1, 500, 100, 300, 999, 847, 1000, 900] {
            let elapsed = Duration::from_millis(ms);
            tween.set_elapsed(elapsed);
            assert_eq!(tween.elapsed(), elapsed);

            let progress = (elapsed.as_secs_f64() / duration.as_secs_f64()) as f32;
            assert_approx_eq!(tween.progress(), progress);

            let times_completed = u32::from(ms == 1000);
            assert_eq!(tween.times_completed(), times_completed);
        }
    }

    /// Test ticking a sequence of tweens.
    #[test]
    fn seq_tick() {
        let tween1 = Tween::new(
            EaseMethod::Linear,
            Duration::from_secs(1),
            TransformPositionLens {
                start: Vec3::ZERO,
                end: Vec3::ONE,
            },
        );
        let tween2 = Tween::new(
            EaseMethod::Linear,
            Duration::from_secs(1),
            TransformRotationLens {
                start: Quat::IDENTITY,
                end: Quat::from_rotation_x(90_f32.to_radians()),
            },
        );
        let mut seq = tween1.then(tween2);

<<<<<<< HEAD
        let (mut world, entity) = make_test_env();
        let settings = TweenSettings::default();
=======
        let (mut world, entity, _system_id) = make_test_env();
>>>>>>> f08891cb

        for i in 1..=16 {
            let state = manual_tick_component(
                Duration::from_millis(200),
                &mut seq,
                &mut world,
                entity,
                &settings,
            );
            let transform = world.entity(entity).get::<Transform>().unwrap();
            if i < 5 {
                assert_eq!(state, TweenState::Active);
                let r = i as f32 * 0.2;
                assert_eq!(*transform, Transform::from_translation(Vec3::splat(r)));
            } else if i < 10 {
                assert_eq!(state, TweenState::Active);
                let alpha_deg = (18 * (i - 5)) as f32;
                assert!(transform.translation.abs_diff_eq(Vec3::ONE, 1e-5));
                assert!(transform
                    .rotation
                    .abs_diff_eq(Quat::from_rotation_x(alpha_deg.to_radians()), 1e-5));
            } else {
                assert_eq!(state, TweenState::Completed);
                assert!(transform.translation.abs_diff_eq(Vec3::ONE, 1e-5));
                assert!(transform
                    .rotation
                    .abs_diff_eq(Quat::from_rotation_x(90_f32.to_radians()), 1e-5));
            }
        }
    }

    /// Test crossing tween boundaries in one tick.
    #[test]
    fn seq_tick_boundaries() {
        let mut seq = Sequence::new((0..3).map(|i| {
            Tween::new(
                EaseMethod::Linear,
                Duration::from_secs(1),
                TransformPositionLens {
                    start: Vec3::splat(i as f32),
                    end: Vec3::splat((i + 1) as f32),
                },
            )
            .with_repeat_count(RepeatCount::Finite(1))
        }));

<<<<<<< HEAD
        let (mut world, entity) = make_test_env();
        let settings = TweenSettings::default();
=======
        let (mut world, entity, _system_id) = make_test_env();
>>>>>>> f08891cb

        // Tick halfway through the first tween, then in one tick:
        // - Finish the first tween
        // - Start and finish the second tween
        // - Start the third tween
        for delta_ms in [500, 2000] {
            manual_tick_component(
                Duration::from_millis(delta_ms),
                &mut seq,
                &mut world,
                entity,
                &settings,
            );
        }
        assert_eq!(seq.index(), 2);
        let transform = world.entity(entity).get::<Transform>().unwrap();
        assert!(transform.translation.abs_diff_eq(Vec3::splat(2.5), 1e-5));
    }

    /// Sequence::new() and various Sequence-specific methods
    #[test]
    fn seq_iter() {
        let mut seq = Sequence::new((1..5).map(|i| {
            Tween::new(
                EaseMethod::Linear,
                Duration::from_millis(200 * i),
                TransformPositionLens {
                    start: Vec3::ZERO,
                    end: Vec3::ONE,
                },
            )
        }));

        let mut progress = 0.;
        for i in 1..5 {
            assert_eq!(seq.index(), i - 1);
            assert_approx_eq!(seq.progress(), progress);
            let duration = Duration::from_millis(200 * i as u64);
            assert_eq!(seq.current().duration(), duration);
            progress += 0.25;
            seq.set_progress(progress);
            assert_eq!(seq.times_completed(), u32::from(i == 4));
        }

        seq.rewind();
        assert_eq!(seq.progress(), 0.);
        assert_eq!(seq.times_completed(), 0);
    }

    /// Sequence::from_single()
    #[test]
    fn seq_from_single() {
        let tween = Tween::new(
            EaseMethod::Linear,
            Duration::from_secs(1),
            TransformPositionLens {
                start: Vec3::ZERO,
                end: Vec3::ONE,
            },
        );
        let seq = Sequence::from_single(tween);

        assert_eq!(seq.duration(), Duration::from_secs(1));
    }

    #[test]
    fn seq_elapsed() {
        let mut seq = Sequence::new((1..5).map(|i| {
            Tween::new(
                EaseMethod::Linear,
                Duration::from_millis(200 * i),
                TransformPositionLens {
                    start: Vec3::ZERO,
                    end: Vec3::ONE,
                },
            )
        }));

        let mut elapsed = Duration::ZERO;
        for i in 1..5 {
            assert_eq!(seq.index(), i - 1);
            assert_eq!(seq.elapsed(), elapsed);
            let duration = Duration::from_millis(200 * i as u64);
            assert_eq!(seq.current().duration(), duration);
            elapsed += duration;
            seq.set_elapsed(elapsed);
            assert_eq!(seq.times_completed(), u32::from(i == 4));
        }
    }

    /// Test ticking parallel tracks of tweens.
    #[test]
    fn tracks_tick() {
        let tween1 = Tween::new(
            EaseMethod::Linear,
            Duration::from_millis(1000),
            TransformPositionLens {
                start: Vec3::ZERO,
                end: Vec3::ONE,
            },
        );
        let tween2 = Tween::new(
            EaseMethod::Linear,
            Duration::from_millis(800), // shorter
            TransformRotationLens {
                start: Quat::IDENTITY,
                end: Quat::from_rotation_x(90_f32.to_radians()),
            },
        );
        let mut tracks = Tracks::new([tween1, tween2]);
        assert_eq!(tracks.duration(), Duration::from_secs(1)); // max(1., 0.8)

<<<<<<< HEAD
        let (mut world, entity) = make_test_env();
        let settings = TweenSettings::default();
=======
        let (mut world, entity, _system_id) = make_test_env();
>>>>>>> f08891cb

        for i in 1..=6 {
            let state = manual_tick_component(
                Duration::from_millis(200),
                &mut tracks,
                &mut world,
                entity,
                &settings,
            );
            let transform = world.entity(entity).get::<Transform>().unwrap();
            if i < 5 {
                assert_eq!(state, TweenState::Active);
                assert_eq!(tracks.times_completed(), 0);
                let r = i as f32 * 0.2;
                assert_approx_eq!(tracks.progress(), r);
                let alpha_deg = 22.5 * i as f32;
                assert!(transform.translation.abs_diff_eq(Vec3::splat(r), 1e-5));
                assert!(transform
                    .rotation
                    .abs_diff_eq(Quat::from_rotation_x(alpha_deg.to_radians()), 1e-5));
            } else {
                assert_eq!(state, TweenState::Completed);
                assert_eq!(tracks.times_completed(), 1);
                assert_approx_eq!(tracks.progress(), 1.);
                assert!(transform.translation.abs_diff_eq(Vec3::ONE, 1e-5));
                assert!(transform
                    .rotation
                    .abs_diff_eq(Quat::from_rotation_x(90_f32.to_radians()), 1e-5));
            }
        }

        tracks.rewind();
        assert_eq!(tracks.times_completed(), 0);
        assert_approx_eq!(tracks.progress(), 0.);

        tracks.set_progress(0.9);
        assert_approx_eq!(tracks.progress(), 0.9);
        // tick to udpate state (set_progress() does not update state)
        let state =
            manual_tick_component(Duration::ZERO, &mut tracks, &mut world, entity, &settings);
        assert_eq!(state, TweenState::Active);
        assert_eq!(tracks.times_completed(), 0);

        tracks.set_progress(3.2);
        assert_approx_eq!(tracks.progress(), 1.);
        // tick to udpate state (set_progress() does not update state)
        let state =
            manual_tick_component(Duration::ZERO, &mut tracks, &mut world, entity, &settings);
        assert_eq!(state, TweenState::Completed);
        assert_eq!(tracks.times_completed(), 1); // no looping

        tracks.set_progress(-0.5);
        assert_approx_eq!(tracks.progress(), 0.);
        // tick to udpate state (set_progress() does not update state)
        let state =
            manual_tick_component(Duration::ZERO, &mut tracks, &mut world, entity, &settings);
        assert_eq!(state, TweenState::Active);
        assert_eq!(tracks.times_completed(), 0); // no looping
    }

    /// Delay::then()
    #[test]
    fn delay_then() {
        let seq: Sequence<Transform> =
            Delay::new(Duration::from_secs(1)).then(Delay::new(Duration::from_secs(2)));
        assert_eq!(seq.duration(), Duration::from_secs(3));
        assert_eq!(seq.tweens.len(), 2);
        for (i, t) in seq.tweens.iter().enumerate() {
            assert_eq!(t.duration(), Duration::from_secs(i as u64 + 1));
        }
    }

    /// Test ticking a delay.
    #[test]
    fn delay_tick() {
        let duration = Duration::from_secs(1);
        // Dummy world and registered oneshot system ID
        let (mut world, entity, system_id) = make_test_env();

        const USER_DATA: u64 = 42;
        let mut delay = Delay::new(duration)
            .with_completed_event(USER_DATA)
            .with_completed_system(system_id);

        assert!(delay.event_data.is_some());
        assert_eq!(delay.event_data.unwrap(), USER_DATA);

        assert!(delay.system_id.is_some());
        assert_eq!(delay.system_id.unwrap(), system_id);

        delay.clear_completed_event();
        assert!(delay.event_data.is_none());

        delay.set_completed_event(USER_DATA);
        assert!(delay.event_data.is_some());
        assert_eq!(delay.event_data.unwrap(), USER_DATA);

        delay.clear_completed_system();
        assert!(delay.system_id.is_none());

        delay.set_completed_system(system_id);
        assert!(delay.system_id.is_some());
        assert_eq!(delay.system_id.unwrap(), system_id);

        {
            let tweenable: &dyn Tweenable<Transform> = &delay;
            assert_eq!(tweenable.duration(), duration);
            assert_approx_eq!(tweenable.progress(), 0.);
            assert_eq!(tweenable.elapsed(), Duration::ZERO);
        }

<<<<<<< HEAD
        // Dummy world and event writer
        let (mut world, entity) = make_test_env();
        let settings = TweenSettings::default();
=======
        // Dummy event writer
>>>>>>> f08891cb
        let mut event_reader_system_state: SystemState<EventReader<TweenCompleted>> =
            SystemState::new(&mut world);

        // Register callbacks to count completed events
        let callback_monitor = Arc::new(Mutex::new(CallbackMonitor::default()));
        let cb_mon_ptr = Arc::clone(&callback_monitor);
        let reference_entity = entity;
        assert!(delay.on_completed.is_none());
        delay.set_completed(move |completed_entity, delay| {
            assert_eq!(completed_entity, reference_entity);
            let mut cb_mon = cb_mon_ptr.lock().unwrap();
            cb_mon.invoke_count += 1;
            cb_mon.last_reported_count = delay.times_completed();
        });
        assert!(delay.on_completed.is_some());
        assert_eq!(callback_monitor.lock().unwrap().invoke_count, 0);

        for i in 1..=6 {
            let state = manual_tick_component::<Transform>(
                Duration::from_millis(200),
                &mut delay,
                &mut world,
                entity,
                &settings,
            );

            // Propagate events
            {
                let mut events = world.resource_mut::<Events<TweenCompleted>>();
                events.update();
            }

            // Check state
            {
                assert_eq!(state, delay.state());

                let tweenable: &dyn Tweenable<Transform> = &delay;

                {
                    let mut event_reader = event_reader_system_state.get_mut(&mut world);
                    let event = event_reader.read().next();
                    if i == 5 {
                        assert!(event.is_some());
                        let event = event.unwrap();
                        assert_eq!(event.entity, entity);
                        assert_eq!(event.user_data, USER_DATA);
                    } else {
                        assert!(event.is_none());
                    }
                }

                let times_completed = if i < 5 {
                    assert_eq!(state, TweenState::Active);
                    assert!(!delay.is_completed());
                    assert_eq!(tweenable.times_completed(), 0);
                    let r = i as f32 * 0.2;
                    assert_approx_eq!(tweenable.progress(), r);
                    0
                } else {
                    assert_eq!(state, TweenState::Completed);
                    assert!(delay.is_completed());
                    assert_eq!(tweenable.times_completed(), 1);
                    assert_approx_eq!(tweenable.progress(), 1.);
                    1
                };

                let cb_mon = callback_monitor.lock().unwrap();
                assert_eq!(cb_mon.invoke_count, times_completed as u64);
                assert_eq!(cb_mon.last_reported_count, times_completed);
            }
        }

        delay.rewind();
        assert_eq!(delay.times_completed(), 0);
        assert_approx_eq!(delay.progress(), 0.);
        let state =
            manual_tick_component(Duration::ZERO, &mut delay, &mut world, entity, &settings);
        assert_eq!(state, TweenState::Active);

        delay.set_progress(0.3);
        assert_eq!(delay.times_completed(), 0);
        assert_approx_eq!(delay.progress(), 0.3);
        delay.set_progress(1.);
        assert_eq!(delay.times_completed(), 1);
        assert_approx_eq!(delay.progress(), 1.);

        // Clear callback
        delay.clear_completed();
        assert!(delay.on_completed.is_none());

        // Clear event sending
        delay.clear_completed_event();
        assert!(delay.event_data.is_none());
    }

    #[test]
    fn delay_elapsed() {
        let mut delay: Delay<f32> = Delay::new(Duration::from_secs(1));
        let duration = delay.duration();
        for ms in [0, 1, 500, 100, 300, 999, 847, 1000, 900] {
            let elapsed = Duration::from_millis(ms);
            delay.set_elapsed(elapsed);
            assert_eq!(delay.elapsed(), elapsed);

            let progress = (elapsed.as_secs_f64() / duration.as_secs_f64()) as f32;
            assert_approx_eq!(delay.progress(), progress);

            let times_completed = u32::from(ms == 1000);
            assert_eq!(delay.times_completed(), times_completed);

            assert_eq!(delay.is_completed(), ms >= 1000);
            assert_eq!(
                delay.state(),
                if ms >= 1000 {
                    TweenState::Completed
                } else {
                    TweenState::Active
                }
            );
        }
    }

    #[test]
    #[should_panic]
    fn delay_zero_duration_panics() {
        let _: Delay<f32> = Delay::new(Duration::ZERO);
    }

    #[test]
    fn tween_repeat() {
        let mut tween = make_test_tween()
            .with_repeat_count(RepeatCount::Finite(5))
            .with_repeat_strategy(RepeatStrategy::Repeat);

        assert_approx_eq!(tween.progress(), 0.);

<<<<<<< HEAD
        let (mut world, entity) = make_test_env();
        let settings = TweenSettings::default();
=======
        let (mut world, entity, _system_id) = make_test_env();
>>>>>>> f08891cb

        // 10%
        let state = manual_tick_component(
            Duration::from_millis(100),
            &mut tween,
            &mut world,
            entity,
            &settings,
        );
        assert_eq!(TweenState::Active, state);
        assert_eq!(0, tween.times_completed());
        assert_approx_eq!(tween.progress(), 0.1);
        let transform = world.entity(entity).get::<Transform>().unwrap();
        assert!(transform.translation.abs_diff_eq(Vec3::splat(0.1), 1e-5));

        // 130%
        let state = manual_tick_component(
            Duration::from_millis(1200),
            &mut tween,
            &mut world,
            entity,
            &settings,
        );
        assert_eq!(TweenState::Active, state);
        assert_eq!(1, tween.times_completed());
        assert_approx_eq!(tween.progress(), 0.3);
        let transform = world.entity(entity).get::<Transform>().unwrap();
        assert!(transform.translation.abs_diff_eq(Vec3::splat(0.3), 1e-5));

        // 480%
        let state = manual_tick_component(
            Duration::from_millis(3500),
            &mut tween,
            &mut world,
            entity,
            &settings,
        );
        assert_eq!(TweenState::Active, state);
        assert_eq!(4, tween.times_completed());
        assert_approx_eq!(tween.progress(), 0.8);
        let transform = world.entity(entity).get::<Transform>().unwrap();
        assert!(transform.translation.abs_diff_eq(Vec3::splat(0.8), 1e-5));

        // 500% - done
        let state = manual_tick_component(
            Duration::from_millis(200),
            &mut tween,
            &mut world,
            entity,
            &settings,
        );
        assert_eq!(TweenState::Completed, state);
        assert_eq!(5, tween.times_completed());
        assert_approx_eq!(tween.progress(), 1.0);
        let transform = world.entity(entity).get::<Transform>().unwrap();
        assert!(transform.translation.abs_diff_eq(Vec3::ONE, 1e-5));
    }

    #[test]
    fn tween_mirrored_rewind() {
        let mut tween = make_test_tween()
            .with_repeat_count(RepeatCount::Finite(4))
            .with_repeat_strategy(RepeatStrategy::MirroredRepeat);

        assert_approx_eq!(tween.progress(), 0.);

<<<<<<< HEAD
        let (mut world, entity) = make_test_env();
        let settings = TweenSettings::default();
=======
        let (mut world, entity, _system_id) = make_test_env();
>>>>>>> f08891cb

        // 10%
        let state = manual_tick_component(
            Duration::from_millis(100),
            &mut tween,
            &mut world,
            entity,
            &settings,
        );
        assert_eq!(TweenState::Active, state);
        assert_eq!(TweeningDirection::Forward, tween.direction());
        assert_eq!(0, tween.times_completed());
        assert_approx_eq!(tween.progress(), 0.1);
        let transform = world.entity(entity).get::<Transform>().unwrap();
        assert!(transform.translation.abs_diff_eq(Vec3::splat(0.1), 1e-5));

        // rewind
        tween.rewind();
        assert_eq!(TweeningDirection::Forward, tween.direction());
        assert_eq!(0, tween.times_completed());
        assert_approx_eq!(tween.progress(), 0.);
        let transform = world.entity(entity).get::<Transform>().unwrap();
        assert!(transform.translation.abs_diff_eq(Vec3::splat(0.1), 1e-5)); // no-op, rewind doesn't apply Lens

        // 120% - mirror
        let state = manual_tick_component(
            Duration::from_millis(1200),
            &mut tween,
            &mut world,
            entity,
            &settings,
        );
        assert_eq!(TweeningDirection::Backward, tween.direction());
        assert_eq!(TweenState::Active, state);
        assert_eq!(1, tween.times_completed());
        assert_approx_eq!(tween.progress(), 0.2);
        let transform = world.entity(entity).get::<Transform>().unwrap();
        assert!(transform.translation.abs_diff_eq(Vec3::splat(0.8), 1e-5));

        // rewind
        tween.rewind();
        assert_eq!(TweeningDirection::Forward, tween.direction()); // restored
        assert_eq!(0, tween.times_completed());
        assert_approx_eq!(tween.progress(), 0.);
        let transform = world.entity(entity).get::<Transform>().unwrap();
        assert!(transform.translation.abs_diff_eq(Vec3::splat(0.8), 1e-5)); // no-op, rewind doesn't apply Lens

        // 400% - done mirror (because Completed freezes the state)
        let state = manual_tick_component(
            Duration::from_millis(4000),
            &mut tween,
            &mut world,
            entity,
            &settings,
        );
        assert_eq!(TweenState::Completed, state);
        assert_eq!(TweeningDirection::Backward, tween.direction()); // frozen from last loop
        assert_eq!(4, tween.times_completed());
        assert_approx_eq!(tween.progress(), 1.); // Completed
        let transform = world.entity(entity).get::<Transform>().unwrap();
        assert!(transform.translation.abs_diff_eq(Vec3::ZERO, 1e-5));

        // rewind
        tween.rewind();
        assert_eq!(TweeningDirection::Forward, tween.direction()); // restored
        assert_eq!(0, tween.times_completed());
        assert_approx_eq!(tween.progress(), 0.);
        let transform = world.entity(entity).get::<Transform>().unwrap();
        assert!(transform.translation.abs_diff_eq(Vec3::ZERO, 1e-5)); // no-op, rewind doesn't apply Lens
    }

    /// Test default completed event data triggers a TweenCompleted event.
    #[test]
    fn settings_default_event_data() {
        let duration = Duration::from_secs(1);

        let mut delay = Delay::new(duration);

        // Dummy world and event writer
        let (mut world, entity) = make_test_env();
        let settings = TweenSettings {
            default_completed_event_data: Some(42),
        };
        let mut event_reader_system_state: SystemState<EventReader<TweenCompleted>> =
            SystemState::new(&mut world);

        assert!(delay.event_data.is_none());

        for i in 1..=6 {
            manual_tick_component::<Transform>(
                Duration::from_millis(200),
                &mut delay,
                &mut world,
                entity,
                &settings,
            );

            // Propagate events
            {
                let mut events = world.resource_mut::<Events<TweenCompleted>>();
                events.update();
            }

            // Check event state
            {
                let mut event_reader = event_reader_system_state.get_mut(&mut world);
                let event = event_reader.iter().next();
                if i == 5 {
                    assert!(event.is_some());
                    let event = event.unwrap();
                    assert_eq!(event.entity, entity);
                    assert_eq!(
                        event.user_data,
                        settings.default_completed_event_data.unwrap()
                    );
                } else {
                    assert!(event.is_none());
                }
            }
        }
    }
}<|MERGE_RESOLUTION|>--- conflicted
+++ resolved
@@ -4,6 +4,9 @@
 };
 
 use bevy::{ecs::system::SystemId, prelude::*};
+
+#[cfg(feature = "bevy_asset")]
+use bevy::asset::{Asset, AssetId};
 
 use crate::{EaseMethod, Lens, RepeatCount, RepeatStrategy, TweenSettings, TweeningDirection};
 
@@ -35,11 +38,7 @@
 /// #     fn total_duration(&self) -> TotalDuration  { unimplemented!() }
 /// #     fn set_elapsed(&mut self, elapsed: Duration)  { unimplemented!() }
 /// #     fn elapsed(&self) -> Duration  { unimplemented!() }
-<<<<<<< HEAD
-/// #     fn tick<'a>(&mut self, delta: Duration, target: &'a mut dyn Targetable<Transform>, entity: Entity, events: &mut Mut<Events<TweenCompleted>>, settings: &TweenSettings) -> TweenState  { unimplemented!() }
-=======
-/// #     fn tick<'a>(&mut self, delta: Duration, target: &'a mut dyn Targetable<Transform>, entity: Entity, events: &mut Mut<Events<TweenCompleted>>, commands: &mut Commands) -> TweenState  { unimplemented!() }
->>>>>>> f08891cb
+/// #     fn tick<'a>(&mut self, delta: Duration, target: &'a mut dyn Targetable<Transform>, entity: Entity, events: &mut Mut<Events<TweenCompleted>>, commands: &mut Commands, settings: &TweenSettings) -> TweenState  { unimplemented!() }
 /// #     fn rewind(&mut self) { unimplemented!() }
 /// # }
 ///
@@ -359,11 +358,8 @@
         target: &mut dyn Targetable<T>,
         entity: Entity,
         events: &mut Mut<Events<TweenCompleted>>,
-<<<<<<< HEAD
+        commands: &mut Commands,
         settings: &TweenSettings,
-=======
-        commands: &mut Commands,
->>>>>>> f08891cb
     ) -> TweenState;
 
     /// Rewind the animation to its starting state.
@@ -769,17 +765,13 @@
         target: &mut dyn Targetable<T>,
         entity: Entity,
         events: &mut Mut<Events<TweenCompleted>>,
-<<<<<<< HEAD
+        commands: &mut Commands,
         settings: &TweenSettings,
-=======
-        commands: &mut Commands,
->>>>>>> f08891cb
     ) -> TweenState {
         if self.clock.state() == TweenState::Completed {
             return TweenState::Completed;
         }
 
-        let target = target.target_mut();
         let times_completed_before = self.times_completed();
 
         // Check for the start of the tween
@@ -969,21 +961,16 @@
         target: &mut dyn Targetable<T>,
         entity: Entity,
         events: &mut Mut<Events<TweenCompleted>>,
-<<<<<<< HEAD
+        commands: &mut Commands,
         settings: &TweenSettings,
-=======
-        commands: &mut Commands,
->>>>>>> f08891cb
     ) -> TweenState {
         self.elapsed = self.elapsed.saturating_add(delta).min(self.duration);
         while self.index < self.tweens.len() {
             let tween = &mut self.tweens[self.index];
             let tween_remaining = tween.duration() - tween.elapsed();
-<<<<<<< HEAD
-            if let TweenState::Active = tween.tick(delta, target, entity, events, settings) {
-=======
-            if let TweenState::Active = tween.tick(delta, target, entity, events, commands) {
->>>>>>> f08891cb
+            if let TweenState::Active =
+                tween.tick(delta, target, entity, events, commands, settings)
+            {
                 return TweenState::Active;
             }
 
@@ -1059,20 +1046,13 @@
         target: &mut dyn Targetable<T>,
         entity: Entity,
         events: &mut Mut<Events<TweenCompleted>>,
-<<<<<<< HEAD
+        commands: &mut Commands,
         settings: &TweenSettings,
-=======
-        commands: &mut Commands,
->>>>>>> f08891cb
     ) -> TweenState {
         self.elapsed = self.elapsed.saturating_add(delta).min(self.duration);
         let mut any_active = false;
         for tweenable in &mut self.tracks {
-<<<<<<< HEAD
-            let state = tweenable.tick(delta, target, entity, events, settings);
-=======
-            let state = tweenable.tick(delta, target, entity, events, commands);
->>>>>>> f08891cb
+            let state = tweenable.tick(delta, target, entity, events, commands, settings);
             any_active = any_active || (state == TweenState::Active);
         }
         if any_active {
@@ -1352,11 +1332,8 @@
         _target: &mut dyn Targetable<T>,
         entity: Entity,
         events: &mut Mut<Events<TweenCompleted>>,
-<<<<<<< HEAD
+        commands: &mut Commands,
         settings: &TweenSettings,
-=======
-        commands: &mut Commands,
->>>>>>> f08891cb
     ) -> TweenState {
         let was_completed = self.is_completed();
 
@@ -1439,11 +1416,6 @@
             |world: &mut World, mut events: Mut<Events<TweenCompleted>>| {
                 let transform = world.get_mut::<T>(entity).unwrap();
                 let mut target = ComponentTarget::new(transform);
-<<<<<<< HEAD
-                tween.tick(duration, &mut target, entity, &mut events, &settings)
-=======
-                // let command_queue = &mut CommandQueue::default(); // todo
-                // let mut asd = Commands::new(command_queue, world);
                 tween.tick(
                     duration,
                     &mut target,
@@ -1451,8 +1423,8 @@
                     &mut events,
                     // passing dummy values to let things compile
                     &mut Commands::new(&mut CommandQueue::default(), &World::default()),
+                    settings,
                 )
->>>>>>> f08891cb
             },
         )
     }
@@ -1577,12 +1549,8 @@
                 assert!(tween.on_completed.is_none());
                 assert!(tween.event_data.is_none());
 
-<<<<<<< HEAD
-                let (mut world, entity) = make_test_env();
+                let (mut world, entity, system_id) = make_test_env();
                 let settings = TweenSettings::default();
-=======
-                let (mut world, entity, system_id) = make_test_env();
->>>>>>> f08891cb
                 let mut event_reader_system_state: SystemState<EventReader<TweenCompleted>> =
                     SystemState::new(&mut world);
 
@@ -1900,12 +1868,8 @@
         );
         let mut seq = tween1.then(tween2);
 
-<<<<<<< HEAD
-        let (mut world, entity) = make_test_env();
+        let (mut world, entity, _system_id) = make_test_env();
         let settings = TweenSettings::default();
-=======
-        let (mut world, entity, _system_id) = make_test_env();
->>>>>>> f08891cb
 
         for i in 1..=16 {
             let state = manual_tick_component(
@@ -1952,12 +1916,8 @@
             .with_repeat_count(RepeatCount::Finite(1))
         }));
 
-<<<<<<< HEAD
-        let (mut world, entity) = make_test_env();
+        let (mut world, entity, _system_id) = make_test_env();
         let settings = TweenSettings::default();
-=======
-        let (mut world, entity, _system_id) = make_test_env();
->>>>>>> f08891cb
 
         // Tick halfway through the first tween, then in one tick:
         // - Finish the first tween
@@ -2070,12 +2030,8 @@
         let mut tracks = Tracks::new([tween1, tween2]);
         assert_eq!(tracks.duration(), Duration::from_secs(1)); // max(1., 0.8)
 
-<<<<<<< HEAD
-        let (mut world, entity) = make_test_env();
+        let (mut world, entity, _system_id) = make_test_env();
         let settings = TweenSettings::default();
-=======
-        let (mut world, entity, _system_id) = make_test_env();
->>>>>>> f08891cb
 
         for i in 1..=6 {
             let state = manual_tick_component(
@@ -2187,13 +2143,8 @@
             assert_eq!(tweenable.elapsed(), Duration::ZERO);
         }
 
-<<<<<<< HEAD
-        // Dummy world and event writer
-        let (mut world, entity) = make_test_env();
+        // Dummy event writer
         let settings = TweenSettings::default();
-=======
-        // Dummy event writer
->>>>>>> f08891cb
         let mut event_reader_system_state: SystemState<EventReader<TweenCompleted>> =
             SystemState::new(&mut world);
 
@@ -2330,12 +2281,8 @@
 
         assert_approx_eq!(tween.progress(), 0.);
 
-<<<<<<< HEAD
-        let (mut world, entity) = make_test_env();
+        let (mut world, entity, _system_id) = make_test_env();
         let settings = TweenSettings::default();
-=======
-        let (mut world, entity, _system_id) = make_test_env();
->>>>>>> f08891cb
 
         // 10%
         let state = manual_tick_component(
@@ -2402,12 +2349,8 @@
 
         assert_approx_eq!(tween.progress(), 0.);
 
-<<<<<<< HEAD
-        let (mut world, entity) = make_test_env();
+        let (mut world, entity, _system_id) = make_test_env();
         let settings = TweenSettings::default();
-=======
-        let (mut world, entity, _system_id) = make_test_env();
->>>>>>> f08891cb
 
         // 10%
         let state = manual_tick_component(
@@ -2487,7 +2430,7 @@
         let mut delay = Delay::new(duration);
 
         // Dummy world and event writer
-        let (mut world, entity) = make_test_env();
+        let (mut world, entity, _) = make_test_env();
         let settings = TweenSettings {
             default_completed_event_data: Some(42),
         };
@@ -2514,7 +2457,7 @@
             // Check event state
             {
                 let mut event_reader = event_reader_system_state.get_mut(&mut world);
-                let event = event_reader.iter().next();
+                let event = event_reader.read().next();
                 if i == 5 {
                     assert!(event.is_some());
                     let event = event.unwrap();

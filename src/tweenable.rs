use std::{ops::DerefMut, time::Duration};

use bevy::{ecs::system::SystemId, prelude::*};

use crate::{EaseMethod, Lens, RepeatCount, RepeatStrategy, TweeningDirection};

/// The dynamic tweenable type.
///
/// When creating lists of tweenables, you will need to box them to create a
/// homogeneous array like so:
/// ```no_run
/// # use bevy::prelude::Transform;
/// # use bevy_tweening::{BoxedTweenable, Delay, Sequence, Tween};
/// #
/// # let delay: Delay<Transform> = unimplemented!();
/// # let tween: Tween<Transform> = unimplemented!();
///
/// Sequence::new([Box::new(delay) as BoxedTweenable<Transform>, tween.into()]);
/// ```
///
/// When using your own [`Tweenable`] types, APIs will be easier to use if you
/// implement [`From`]:
/// ```no_run
/// # use std::time::Duration;
/// # use bevy::prelude::{Entity, Events, Mut, Transform};
/// # use bevy_tweening::{BoxedTweenable, Sequence, Tweenable, TweenCompleted, TweenState, Targetable, TotalDuration};
/// #
/// # struct MyTweenable;
/// # impl Tweenable<Transform> for MyTweenable {
/// #     fn duration(&self) -> Duration  { unimplemented!() }
/// #     fn total_duration(&self) -> TotalDuration  { unimplemented!() }
/// #     fn set_elapsed(&mut self, elapsed: Duration)  { unimplemented!() }
/// #     fn elapsed(&self) -> Duration  { unimplemented!() }
/// #     fn tick<'a>(&mut self, delta: Duration, target: &'a mut dyn Targetable<Transform>, entity: Entity, events: &mut Mut<Events<TweenCompleted>>) -> TweenState  { unimplemented!() }
/// #     fn rewind(&mut self) { unimplemented!() }
/// # }
///
/// Sequence::new([Box::new(MyTweenable) as BoxedTweenable<_>]);
///
/// // OR
///
/// Sequence::new([MyTweenable]);
///
/// impl From<MyTweenable> for BoxedTweenable<Transform> {
///     fn from(t: MyTweenable) -> Self {
///         Box::new(t)
///     }
/// }
/// ```
pub type BoxedTweenable<T> = Box<dyn Tweenable<T> + 'static>;

/// Playback state of a [`Tweenable`].
///
/// This is returned by [`Tweenable::tick()`] to allow the caller to execute
/// some logic based on the updated state of the tweenable, like advanding a
/// sequence to its next child tweenable.
#[derive(Debug, Clone, Copy, PartialEq, Eq)]
pub enum TweenState {
    /// The tweenable is still active, and did not reach its end state yet.
    Active,
    /// Animation reached its end state. The tweenable is idling at its latest
    /// time.
    ///
    /// Note that [`RepeatCount::Infinite`] tweenables never reach this state.
    Completed,
}

/// Event raised when a tween completed.
///
/// This event is raised when a tween completed. When looping, this is raised
/// once per iteration. In case the animation direction changes
/// ([`RepeatStrategy::MirroredRepeat`]), an iteration corresponds to a single
/// progress from one endpoint to the other, whatever the direction. Therefore a
/// complete cycle start -> end -> start counts as 2 iterations and raises 2
/// events (one when reaching the end, one when reaching back the start).
///
/// # Note
///
/// The semantic is slightly different from [`TweenState::Completed`], which
/// indicates that the tweenable has finished ticking and do not need to be
/// updated anymore, a state which is never reached for looping animation. Here
/// the [`TweenCompleted`] event instead marks the end of a single loop
/// iteration.
#[derive(Copy, Clone, Event)]
pub struct TweenCompleted {
    /// The [`Entity`] the tween which completed and its animator are attached
    /// to.
    pub entity: Entity,
    /// An opaque value set by the user when activating event raising, used to
    /// identify the particular tween which raised this event. The value is
    /// passed unmodified from a call to [`with_completed_event()`]
    /// or [`set_completed_event()`].
    ///
    /// [`with_completed_event()`]: Tween::with_completed_event
    /// [`set_completed_event()`]: Tween::set_completed_event
    pub user_data: u64,
}

/// Calculate the progress fraction in \[0:1\] of the ratio between two
/// [`Duration`]s.
fn fraction_progress(n: Duration, d: Duration) -> f32 {
    // TODO - Replace with div_duration_f32() once it's stable
    (n.as_secs_f64() / d.as_secs_f64()).fract() as f32
}

#[derive(Debug)]
struct AnimClock {
    elapsed: Duration,
    duration: Duration,
    total_duration: TotalDuration,
    strategy: RepeatStrategy,
}

impl AnimClock {
    fn new(duration: Duration) -> Self {
        Self {
            elapsed: Duration::ZERO,
            duration,
            total_duration: compute_total_duration(duration, RepeatCount::default()),
            strategy: RepeatStrategy::default(),
        }
    }

    fn tick(&mut self, tick: Duration) -> (TweenState, i32) {
        self.set_elapsed(self.elapsed.saturating_add(tick))
    }

    fn times_completed(&self) -> u32 {
        (self.elapsed.as_nanos() / self.duration.as_nanos()) as u32
    }

    fn set_elapsed(&mut self, elapsed: Duration) -> (TweenState, i32) {
        let old_times_completed = self.times_completed();

        self.elapsed = elapsed;

        let state = match self.total_duration {
            TotalDuration::Finite(total_duration) => {
                if self.elapsed >= total_duration {
                    self.elapsed = total_duration;
                    TweenState::Completed
                } else {
                    TweenState::Active
                }
            }
            TotalDuration::Infinite => TweenState::Active,
        };

        (
            state,
            self.times_completed() as i32 - old_times_completed as i32,
        )
    }

    fn elapsed(&self) -> Duration {
        self.elapsed
    }

    fn state(&self) -> TweenState {
        match self.total_duration {
            TotalDuration::Finite(total_duration) => {
                if self.elapsed >= total_duration {
                    TweenState::Completed
                } else {
                    TweenState::Active
                }
            }
            TotalDuration::Infinite => TweenState::Active,
        }
    }

    fn reset(&mut self) {
        self.elapsed = Duration::ZERO;
    }
}

/// Possibly infinite duration of an animation.
///
/// Used to measure the total duration of an animation including any looping.
#[derive(Debug, Clone, Copy, PartialEq, Eq)]
pub enum TotalDuration {
    /// The duration is finite, of the given value.
    Finite(Duration),
    /// The duration is infinite.
    Infinite,
}

fn compute_total_duration(duration: Duration, count: RepeatCount) -> TotalDuration {
    match count {
        RepeatCount::Finite(times) => TotalDuration::Finite(duration.saturating_mul(times)),
        RepeatCount::For(duration) => TotalDuration::Finite(duration),
        RepeatCount::Infinite => TotalDuration::Infinite,
    }
}

// TODO - Targetable et al. should be replaced with Mut->Mut from Bevy 0.9
// https://github.com/bevyengine/bevy/pull/6199

/// Trait to workaround the discrepancies of the change detection mechanisms of
/// assets and components.
pub trait Targetable<T> {
    /// Dereference the target, triggering any change detection, and return a
    /// mutable reference.
    fn target_mut(&mut self) -> &mut T;
}

pub struct ComponentTarget<'a, T: Component> {
    target: Mut<'a, T>,
}

impl<'a, T: Component> ComponentTarget<'a, T> {
    pub fn new(target: Mut<'a, T>) -> Self {
        Self { target }
    }
}

impl<'a, T: Component> Targetable<T> for ComponentTarget<'a, T> {
    fn target_mut(&mut self) -> &mut T {
        self.target.deref_mut()
    }
}

#[cfg(feature = "bevy_asset")]
pub struct AssetTarget<'a, T: Asset> {
    assets: ResMut<'a, Assets<T>>,
    pub handle: Handle<T>,
}

#[cfg(feature = "bevy_asset")]
impl<'a, T: Asset> AssetTarget<'a, T> {
    pub fn new(assets: ResMut<'a, Assets<T>>) -> Self {
        Self {
            assets,
            handle: Handle::Weak(AssetId::default()),
        }
    }

    pub fn is_valid(&self) -> bool {
        self.assets.contains(&self.handle)
    }
}

#[cfg(feature = "bevy_asset")]
impl<'a, T: Asset> Targetable<T> for AssetTarget<'a, T> {
    fn target_mut(&mut self) -> &mut T {
        self.assets.get_mut(&self.handle).unwrap()
    }
}

/// An animatable entity, either a single [`Tween`] or a collection of them.
pub trait Tweenable<T>: Send + Sync {
    /// Get the duration of a single iteration of the animation.
    ///
    /// Note that for [`RepeatStrategy::MirroredRepeat`], this is the duration
    /// of a single way, either from start to end or back from end to start.
    /// The total "loop" duration start -> end -> start to reach back the
    /// same state in this case is the double of the returned value.
    fn duration(&self) -> Duration;

    /// Get the total duration of the entire animation, including looping.
    ///
    /// For [`TotalDuration::Finite`], this is the number of repeats times the
    /// duration of a single iteration ([`duration()`]).
    ///
    /// [`duration()`]: Tweenable::duration
    fn total_duration(&self) -> TotalDuration;

    /// Set the current animation playback elapsed time.
    ///
    /// See [`elapsed()`] for details on the meaning. If `elapsed` is greater
    /// than or equal to [`duration()`], then the animation completes.
    ///
    /// Setting the elapsed time seeks the animation to a new position, but does
    /// not apply that change to the underlying component being animated. To
    /// force the change to apply, call [`tick()`] with a `delta` of
    /// `Duration::ZERO`.
    ///
    /// [`elapsed()`]: Tweenable::elapsed
    /// [`duration()`]: Tweenable::duration
    /// [`tick()`]: Tweenable::tick
    fn set_elapsed(&mut self, elapsed: Duration);

    /// Get the current elapsed duration.
    ///
    /// While looping, the exact value returned by [`duration()`] is never
    /// reached, since the tweenable loops over to zero immediately when it
    /// changes direction at either endpoint. Upon completion, the tweenable
    /// always reports the same value as [`duration()`].
    ///
    /// [`duration()`]: Tweenable::duration
    fn elapsed(&self) -> Duration;

    /// Tick the animation, advancing it by the given delta time and mutating
    /// the given target component or asset.
    ///
    /// This returns [`TweenState::Active`] if the tweenable didn't reach its
    /// final state yet (progress < `1.0`), or [`TweenState::Completed`] if
    /// the tweenable completed this tick. Only non-looping tweenables return
    /// a completed state, since looping ones continue forever.
    ///
    /// Calling this method with a duration of [`Duration::ZERO`] is valid, and
    /// updates the target to the current state of the tweenable without
    /// actually modifying the tweenable state. This is useful after certain
    /// operations like [`rewind()`] or [`set_progress()`] whose effect is
    /// otherwise only visible on target on next frame.
    ///
    /// [`rewind()`]: Tweenable::rewind
    /// [`set_progress()`]: Tweenable::set_progress
    fn tick(
        &mut self,
        delta: Duration,
        target: &mut dyn Targetable<T>,
        entity: Entity,
        events: &mut Mut<Events<TweenCompleted>>,
        commands: &mut Commands,
    ) -> TweenState;

    /// Rewind the animation to its starting state.
    ///
    /// Note that the starting state depends on the current direction. For
    /// [`TweeningDirection::Forward`] this is the start point of the lens,
    /// whereas for [`TweeningDirection::Backward`] this is the end one.
    fn rewind(&mut self);

    /// Set the current animation playback progress.
    ///
    /// See [`progress()`] for details on the meaning.
    ///
    /// Setting the progress seeks the animation to a new position, but does not
    /// apply that change to the underlying component being animated. To
    /// force the change to apply, call [`tick()`] with a `delta` of
    /// `Duration::ZERO`.
    ///
    /// [`progress()`]: Tweenable::progress
    /// [`tick()`]: Tweenable::tick
    fn set_progress(&mut self, progress: f32) {
        self.set_elapsed(self.duration().mul_f32(progress.max(0.)));
    }

    /// Get the current progress in \[0:1\] of the animation.
    ///
    /// While looping, the exact value `1.0` is never reached, since the
    /// tweenable loops over to `0.0` immediately when it changes direction at
    /// either endpoint. Upon completion, the tweenable always reports exactly
    /// `1.0`.
    fn progress(&self) -> f32 {
        let elapsed = self.elapsed();
        if let TotalDuration::Finite(total_duration) = self.total_duration() {
            if elapsed >= total_duration {
                return 1.;
            }
        }
        fraction_progress(elapsed, self.duration())
    }

    /// Get the number of times this tweenable completed.
    ///
    /// For looping animations, this returns the number of times a single
    /// playback was completed. In the case of
    /// [`RepeatStrategy::MirroredRepeat`] this corresponds to a playback in
    /// a single direction, so tweening from start to end and back to start
    /// counts as two completed times (one forward, one backward).
    fn times_completed(&self) -> u32 {
        (self.elapsed().as_nanos() / self.duration().as_nanos()) as u32
    }
}

macro_rules! impl_boxed {
    ($tweenable:ty) => {
        impl<T: 'static> From<$tweenable> for BoxedTweenable<T> {
            fn from(t: $tweenable) -> Self {
                Box::new(t)
            }
        }
    };
}

impl_boxed!(Tween<T>);
impl_boxed!(Sequence<T>);
impl_boxed!(Tracks<T>);
impl_boxed!(Delay<T>);

/// Type of a callback invoked when a [`Tween`] or [`Delay`] has completed.
///
/// See [`Tween::set_completed()`] or [`Delay::set_completed()`] for usage.
pub type CompletedCallback<T> = dyn Fn(Entity, &T) + Send + Sync + 'static;

/// Single tweening animation instance.
pub struct Tween<T> {
    ease_function: EaseMethod,
    clock: AnimClock,
    direction: TweeningDirection,
    lens: Box<dyn Lens<T> + Send + Sync + 'static>,
    on_completed: Option<Box<CompletedCallback<Tween<T>>>>,
    event_data: Option<u64>,
    system_data: Option<SystemId>,
}

impl<T: 'static> Tween<T> {
    /// Chain another [`Tweenable`] after this tween, making a [`Sequence`] with
    /// the two.
    ///
    /// # Example
    /// ```
    /// # use bevy_tweening::{lens::*, *};
    /// # use bevy::math::*;
    /// # use std::time::Duration;
    /// let tween1 = Tween::new(
    ///     EaseFunction::QuadraticInOut,
    ///     Duration::from_secs(1),
    ///     TransformPositionLens {
    ///         start: Vec3::ZERO,
    ///         end: Vec3::new(3.5, 0., 0.),
    ///     },
    /// );
    /// let tween2 = Tween::new(
    ///     EaseFunction::QuadraticInOut,
    ///     Duration::from_secs(1),
    ///     TransformRotationLens {
    ///         start: Quat::IDENTITY,
    ///         end: Quat::from_rotation_x(90.0_f32.to_radians()),
    ///     },
    /// );
    /// let seq = tween1.then(tween2);
    /// ```
    #[must_use]
    pub fn then(self, tween: impl Tweenable<T> + 'static) -> Sequence<T> {
        Sequence::with_capacity(2).then(self).then(tween)
    }
}

impl<T> Tween<T> {
    /// Create a new tween animation.
    ///
    /// # Example
    /// ```
    /// # use bevy_tweening::{lens::*, *};
    /// # use bevy::math::Vec3;
    /// # use std::time::Duration;
    /// let tween = Tween::new(
    ///     EaseFunction::QuadraticInOut,
    ///     Duration::from_secs(1),
    ///     TransformPositionLens {
    ///         start: Vec3::ZERO,
    ///         end: Vec3::new(3.5, 0., 0.),
    ///     },
    /// );
    /// ```
    #[must_use]
    pub fn new<L>(ease_function: impl Into<EaseMethod>, duration: Duration, lens: L) -> Self
    where
        L: Lens<T> + Send + Sync + 'static,
    {
        Self {
            ease_function: ease_function.into(),
            clock: AnimClock::new(duration),
            direction: TweeningDirection::Forward,
            lens: Box::new(lens),
            on_completed: None,
            event_data: None,
            system_data: None,
        }
    }

    /// Enable raising a completed event.
    ///
    /// If enabled, the tween will raise a [`TweenCompleted`] event when the
    /// animation completed. This is similar to the [`with_completed()`]
    /// callback, but uses Bevy events instead.
    ///
    /// # Example
    ///
    /// ```
    /// # use bevy_tweening::{lens::*, *};
    /// # use bevy::{ecs::event::EventReader, math::Vec3};
    /// # use std::time::Duration;
    /// let tween = Tween::new(
    ///     // [...]
    /// #    EaseFunction::QuadraticInOut,
    /// #    Duration::from_secs(1),
    /// #    TransformPositionLens {
    /// #        start: Vec3::ZERO,
    /// #        end: Vec3::new(3.5, 0., 0.),
    /// #    },
    /// )
    /// .with_completed_event(42);
    ///
    /// fn my_system(mut reader: EventReader<TweenCompleted>) {
    ///   for ev in reader.read() {
    ///     assert_eq!(ev.user_data, 42);
    ///     println!("Entity {:?} raised TweenCompleted!", ev.entity);
    ///   }
    /// }
    /// ```
    ///
    /// [`with_completed()`]: Tween::with_completed
    #[must_use]
    pub fn with_completed_event(mut self, user_data: u64) -> Self {
        self.event_data = Some(user_data);
        self
    }

    /// Set a callback invoked when the delay completes.
    ///
    /// The callback when invoked receives as parameters the [`Entity`] on which
    /// the target and the animator are, as well as a reference to the
    /// current [`Tween`]. This is similar to [`with_completed_event()`], but
    /// with a callback instead.
    ///
    /// Only non-looping tweenables can complete.
    ///
    /// # Example
    ///
    /// ```
    /// # use bevy_tweening::{lens::*, *};
    /// # use bevy::{ecs::event::EventReader, math::Vec3};
    /// # use std::time::Duration;
    /// let tween = Tween::new(
    ///     // [...]
    /// #    EaseFunction::QuadraticInOut,
    /// #    Duration::from_secs(1),
    /// #    TransformPositionLens {
    /// #        start: Vec3::ZERO,
    /// #        end: Vec3::new(3.5, 0., 0.),
    /// #    },
    /// )
    /// .with_completed(|entity, _tween| {
    ///   println!("Tween completed on entity {:?}", entity);
    /// });
    /// ```
    ///
    /// [`with_completed_event()`]: Tween::with_completed_event
    pub fn with_completed<C>(mut self, callback: C) -> Self
    where
        C: Fn(Entity, &Self) + Send + Sync + 'static,
    {
        self.on_completed = Some(Box::new(callback));
        self
    }

    /// Enable running a one-shot system upon completion.
    ///
    /// If enabled, the tween will run a system via a provided [`SystemId`] when the
    /// animation completes. This is similar to the [`with_completed()`],
    /// but uses a system registered by [`register_system()`] instead of a callback.
    ///
    /// # Example
    ///
    /// ```
    /// # use bevy_tweening::{lens::*, *};
    /// # use bevy::{ecs::event::EventReader, math::Vec3};
    /// # use std::time::Duration;
    /// let test_system_system_id = world.register_system(test_system);
    /// let tween = Tween::new(
    ///     // [...]
    /// #    EaseFunction::QuadraticInOut,
    /// #    Duration::from_secs(1),
    /// #    TransformPositionLens {
    /// #        start: Vec3::ZERO,
    /// #        end: Vec3::new(3.5, 0., 0.),
    /// #    },
    /// )
    /// .with_completed_system(test_system_system_id);
    ///
    /// fn test_system(query: Query<Entity, With<Enemy>>) {
    ///    for enemy in query.iter() {
    ///       println!("Found an enemy!");
    ///    }
    /// }
    /// ```
    ///
    /// [`with_completed_system()`]: Tween::with_completed_system
    #[must_use]
    pub fn with_completed_system(mut self, user_data: SystemId) -> Self {
        self.system_data = Some(user_data);
        self
    }

    /// Set the playback direction of the tween.
    ///
    /// The playback direction influences the mapping of the progress ratio (in
    /// \[0:1\]) to the actual ratio passed to the lens.
    /// [`TweeningDirection::Forward`] maps the `0` value of progress to the
    /// `0` value of the lens ratio. Conversely, [`TweeningDirection::Backward`]
    /// reverses the mapping, which effectively makes the tween play reversed,
    /// going from end to start.
    ///
    /// Changing the direction doesn't change any target state, nor any progress
    /// of the tween. Only the direction of animation from this moment
    /// potentially changes. To force a target state change, call
    /// [`Tweenable::tick()`] with a zero delta (`Duration::ZERO`).
    pub fn set_direction(&mut self, direction: TweeningDirection) {
        self.direction = direction;
    }

    /// Set the playback direction of the tween.
    ///
    /// See [`Tween::set_direction()`].
    #[must_use]
    pub fn with_direction(mut self, direction: TweeningDirection) -> Self {
        self.direction = direction;
        self
    }

    /// The current animation direction.
    ///
    /// See [`TweeningDirection`] for details.
    #[must_use]
    pub fn direction(&self) -> TweeningDirection {
        self.direction
    }

    /// Set the number of times to repeat the animation.
    #[must_use]
    pub fn with_repeat_count(mut self, count: impl Into<RepeatCount>) -> Self {
        self.clock.total_duration = compute_total_duration(self.clock.duration, count.into());
        self
    }

    /// Choose how the animation behaves upon a repetition.
    #[must_use]
    pub fn with_repeat_strategy(mut self, strategy: RepeatStrategy) -> Self {
        self.clock.strategy = strategy;
        self
    }

    /// Set a callback invoked when the animation completes.
    ///
    /// The callback when invoked receives as parameters the [`Entity`] on which
    /// the target and the animator are, as well as a reference to the
    /// current [`Tween`].
    ///
    /// Only non-looping tweenables can complete.
    pub fn set_completed<C>(&mut self, callback: C)
    where
        C: Fn(Entity, &Self) + Send + Sync + 'static,
    {
        self.on_completed = Some(Box::new(callback));
    }

    /// Clear the callback invoked when the animation completes.
    ///
    /// See also [`set_completed()`].
    ///
    /// [`set_completed()`]: Tween::set_completed
    pub fn clear_completed(&mut self) {
        self.on_completed = None;
    }

    /// Enable or disable raising a completed event.
    ///
    /// If enabled, the tween will raise a [`TweenCompleted`] event when the
    /// animation completed. This is similar to the [`set_completed()`]
    /// callback, but uses Bevy events instead.
    ///
    /// See [`with_completed_event()`] for details.
    ///
    /// [`set_completed()`]: Tween::set_completed
    /// [`with_completed_event()`]: Tween::with_completed_event
    pub fn set_completed_event(&mut self, user_data: u64) {
        self.event_data = Some(user_data);
    }

    /// Clear the event sent when the animation completes.
    ///
    /// See also [`set_completed_event()`].
    ///
    /// [`set_completed_event()`]: Tween::set_completed_event
    pub fn clear_completed_event(&mut self) {
        self.event_data = None;
    }

    /// Enable running a one-shot system upon completion.
    ///
    /// If enabled, the tween will run a system via a provided [`SystemId`] when the
    /// animation completes. This is similar to the [`with_completed()`],
    /// but uses a system registered by [`register_system()`] instead of a callback.
    ///
    /// See [`with_completed_system()`] for details.
    ///
    /// [`set_completed_system()`]: Tween::set_completed_system
    pub fn set_completed_system(&mut self, user_data: SystemId) {
        self.system_data = Some(user_data);
    }

    /// Clear the system that will execute when the animation completes.
    ///
    /// See also [`set_completed_system()`].
    ///
    /// [`clear_completed_system()`]: Tween::clear_completed_system
    pub fn clear_completed_system(&mut self) {
        self.system_data = None;
    }
}

impl<T> Tweenable<T> for Tween<T> {
    fn duration(&self) -> Duration {
        self.clock.duration
    }

    fn total_duration(&self) -> TotalDuration {
        self.clock.total_duration
    }

    fn set_elapsed(&mut self, elapsed: Duration) {
        self.clock.set_elapsed(elapsed);
    }

    fn elapsed(&self) -> Duration {
        self.clock.elapsed()
    }

    fn tick(
        &mut self,
        delta: Duration,
        target: &mut dyn Targetable<T>,
        entity: Entity,
        events: &mut Mut<Events<TweenCompleted>>,
        commands: &mut Commands,
    ) -> TweenState {
        if self.clock.state() == TweenState::Completed {
            return TweenState::Completed;
        }

        // Tick the animation clock
        let (state, times_completed) = self.clock.tick(delta);
        let (progress, times_completed_for_direction) = match state {
            TweenState::Active => (self.progress(), times_completed),
            TweenState::Completed => (1., times_completed.max(1) - 1), // ignore last
        };
        if self.clock.strategy == RepeatStrategy::MirroredRepeat
            && times_completed_for_direction & 1 != 0
        {
            self.direction = !self.direction;
        }

        // Apply the lens, even if the animation finished, to ensure the state is
        // consistent
        let mut factor = progress;
        if self.direction.is_backward() {
            factor = 1. - factor;
        }
        let factor = self.ease_function.sample(factor);
        let target = target.target_mut();
        self.lens.lerp(target, factor);

        // If completed at least once this frame, notify the user
        if times_completed > 0 {
            if let Some(user_data) = &self.event_data {
                events.send(TweenCompleted {
                    entity,
                    user_data: *user_data,
                });
            }
            if let Some(cb) = &self.on_completed {
                cb(entity, self);
            }
            if let Some(system_id) = &self.system_data {
                commands.run_system(*system_id);
            }
        }

        state
    }

    fn rewind(&mut self) {
        if self.clock.strategy == RepeatStrategy::MirroredRepeat {
            // In mirrored mode, direction alternates each loop. To reset to the original
            // direction on Tween creation, we count the number of completions, ignoring the
            // last one if the Tween is currently in TweenState::Completed because that one
            // freezes all parameters.
            let mut times_completed = self.clock.times_completed();
            if self.clock.state() == TweenState::Completed {
                debug_assert!(times_completed > 0);
                times_completed -= 1;
            }
            if times_completed & 1 != 0 {
                self.direction = !self.direction;
            }
        }
        self.clock.reset();
    }
}

/// A sequence of tweens played back in order one after the other.
pub struct Sequence<T> {
    tweens: Vec<BoxedTweenable<T>>,
    index: usize,
    duration: Duration,
    elapsed: Duration,
}

impl<T> Sequence<T> {
    /// Create a new sequence of tweens.
    ///
    /// This method panics if the input collection is empty.
    #[must_use]
    pub fn new(items: impl IntoIterator<Item = impl Into<BoxedTweenable<T>>>) -> Self {
        let tweens: Vec<_> = items.into_iter().map(Into::into).collect();
        assert!(!tweens.is_empty());
        let duration = tweens
            .iter()
            .map(AsRef::as_ref)
            .map(Tweenable::duration)
            .sum();
        Self {
            tweens,
            index: 0,
            duration,
            elapsed: Duration::ZERO,
        }
    }

    /// Create a new sequence containing a single tween.
    #[must_use]
    pub fn from_single(tween: impl Tweenable<T> + 'static) -> Self {
        let duration = tween.duration();
        let boxed: BoxedTweenable<T> = Box::new(tween);
        Self {
            tweens: vec![boxed],
            index: 0,
            duration,
            elapsed: Duration::ZERO,
        }
    }

    /// Create a new sequence with the specified capacity.
    #[must_use]
    pub fn with_capacity(capacity: usize) -> Self {
        Self {
            tweens: Vec::with_capacity(capacity),
            index: 0,
            duration: Duration::ZERO,
            elapsed: Duration::ZERO,
        }
    }

    /// Append a [`Tweenable`] to this sequence.
    #[must_use]
    pub fn then(mut self, tween: impl Tweenable<T> + 'static) -> Self {
        self.duration += tween.duration();
        self.tweens.push(Box::new(tween));
        self
    }

    /// Index of the current active tween in the sequence.
    #[must_use]
    pub fn index(&self) -> usize {
        self.index.min(self.tweens.len() - 1)
    }

    /// Get the current active tween in the sequence.
    #[must_use]
    pub fn current(&self) -> &dyn Tweenable<T> {
        self.tweens[self.index()].as_ref()
    }
}

impl<T> Tweenable<T> for Sequence<T> {
    fn duration(&self) -> Duration {
        self.duration
    }

    fn total_duration(&self) -> TotalDuration {
        TotalDuration::Finite(self.duration)
    }

    fn set_elapsed(&mut self, elapsed: Duration) {
        // Set the total sequence progress
        self.elapsed = elapsed;

        // Find which tween is active in the sequence
        let mut accum_duration = Duration::ZERO;
        for index in 0..self.tweens.len() {
            let tween = &mut self.tweens[index];
            let tween_duration = tween.duration();
            if elapsed < accum_duration + tween_duration {
                self.index = index;
                let local_duration = elapsed - accum_duration;
                tween.set_elapsed(local_duration);
                // TODO?? set progress of other tweens after that one to 0. ??
                return;
            }
            tween.set_elapsed(tween.duration()); // ?? to prepare for next loop/rewind?
            accum_duration += tween_duration;
        }

        // None found; sequence ended
        self.index = self.tweens.len();
    }

    fn elapsed(&self) -> Duration {
        self.elapsed
    }

    fn tick(
        &mut self,
        mut delta: Duration,
        target: &mut dyn Targetable<T>,
        entity: Entity,
        events: &mut Mut<Events<TweenCompleted>>,
        commands: &mut Commands,
    ) -> TweenState {
        self.elapsed = self.elapsed.saturating_add(delta).min(self.duration);
        while self.index < self.tweens.len() {
            let tween = &mut self.tweens[self.index];
            let tween_remaining = tween.duration() - tween.elapsed();
            if let TweenState::Active = tween.tick(delta, target, entity, events, commands) {
                return TweenState::Active;
            }

            tween.rewind();
            delta -= tween_remaining;
            self.index += 1;
        }

        TweenState::Completed
    }

    fn rewind(&mut self) {
        self.elapsed = Duration::ZERO;
        self.index = 0;
        for tween in &mut self.tweens {
            // or only first?
            tween.rewind();
        }
    }
}

/// A collection of [`Tweenable`] executing in parallel.
pub struct Tracks<T> {
    tracks: Vec<BoxedTweenable<T>>,
    duration: Duration,
    elapsed: Duration,
}

impl<T> Tracks<T> {
    /// Create a new [`Tracks`] from an iterator over a collection of
    /// [`Tweenable`].
    #[must_use]
    pub fn new(items: impl IntoIterator<Item = impl Into<BoxedTweenable<T>>>) -> Self {
        let tracks: Vec<_> = items.into_iter().map(Into::into).collect();
        let duration = tracks
            .iter()
            .map(AsRef::as_ref)
            .map(Tweenable::duration)
            .max()
            .unwrap();
        Self {
            tracks,
            duration,
            elapsed: Duration::ZERO,
        }
    }
}

impl<T> Tweenable<T> for Tracks<T> {
    fn duration(&self) -> Duration {
        self.duration
    }

    fn total_duration(&self) -> TotalDuration {
        TotalDuration::Finite(self.duration)
    }

    fn set_elapsed(&mut self, elapsed: Duration) {
        self.elapsed = elapsed;

        for tweenable in &mut self.tracks {
            tweenable.set_elapsed(elapsed);
        }
    }

    fn elapsed(&self) -> Duration {
        self.elapsed
    }

    fn tick(
        &mut self,
        delta: Duration,
        target: &mut dyn Targetable<T>,
        entity: Entity,
        events: &mut Mut<Events<TweenCompleted>>,
        commands: &mut Commands,
    ) -> TweenState {
        self.elapsed = self.elapsed.saturating_add(delta).min(self.duration);
        let mut any_active = false;
        for tweenable in &mut self.tracks {
            let state = tweenable.tick(delta, target, entity, events, commands);
            any_active = any_active || (state == TweenState::Active);
        }
        if any_active {
            TweenState::Active
        } else {
            TweenState::Completed
        }
    }

    fn rewind(&mut self) {
        self.elapsed = Duration::ZERO;
        for tween in &mut self.tracks {
            tween.rewind();
        }
    }
}

/// A time delay that doesn't animate anything.
///
/// This is generally useful for combining with other tweenables into sequences
/// and tracks, for example to delay the start of a tween in a track relative to
/// another track. The `menu` example (`examples/menu.rs`) uses this technique
/// to delay the animation of its buttons.
pub struct Delay<T> {
    timer: Timer,
    on_completed: Option<Box<CompletedCallback<Delay<T>>>>,
    event_data: Option<u64>,
    system_data: Option<SystemId>,
}

impl<T: 'static> Delay<T> {
    /// Chain another [`Tweenable`] after this tween, making a [`Sequence`] with
    /// the two.
    #[must_use]
    pub fn then(self, tween: impl Tweenable<T> + 'static) -> Sequence<T> {
        Sequence::with_capacity(2).then(self).then(tween)
    }
}

impl<T> Delay<T> {
    /// Create a new [`Delay`] with a given duration.
    ///
    /// # Panics
    ///
    /// Panics if the duration is zero.
    #[must_use]
    pub fn new(duration: Duration) -> Self {
        assert!(!duration.is_zero());
        Self {
            timer: Timer::new(duration, TimerMode::Once),
            on_completed: None,
            event_data: None,
            system_data: None,
        }
    }

    /// Enable raising a completed event.
    ///
    /// If enabled, the tweenable will raise a [`TweenCompleted`] event when it
    /// completed. This is similar to the [`set_completed()`] callback, but
    /// uses Bevy events instead.
    ///
    /// # Example
    ///
    /// ```
    /// # use bevy_tweening::{lens::*, *};
    /// # use bevy::{ecs::event::EventReader, math::Vec3, transform::components::Transform};
    /// # use std::time::Duration;
    /// let delay: Delay<Transform> = Delay::new(Duration::from_secs(5))
    ///   .with_completed_event(42);
    ///
    /// fn my_system(mut reader: EventReader<TweenCompleted>) {
    ///   for ev in reader.read() {
    ///     assert_eq!(ev.user_data, 42);
    ///     println!("Entity {:?} raised TweenCompleted!", ev.entity);
    ///   }
    /// }
    /// ```
    ///
    /// [`set_completed()`]: Delay::set_completed
    #[must_use]
    pub fn with_completed_event(mut self, user_data: u64) -> Self {
        self.event_data = Some(user_data);
        self
    }

    /// Set a callback invoked when the delay completes.
    ///
    /// The callback when invoked receives as parameters the [`Entity`] on which
    /// the target and the animator are, as well as a reference to the
    /// current [`Delay`]. This is similar to [`with_completed_event()`], but
    /// with a callback instead.
    ///
    /// Only non-looping tweenables can complete.
    ///
    /// # Example
    ///
    /// ```
    /// # use bevy_tweening::{lens::*, *};
    /// # use bevy::{ecs::event::EventReader, math::Vec3};
    /// # use std::time::Duration;
    /// let tween = Tween::new(
    ///     // [...]
    /// #    EaseFunction::QuadraticInOut,
    /// #    Duration::from_secs(1),
    /// #    TransformPositionLens {
    /// #        start: Vec3::ZERO,
    /// #        end: Vec3::new(3.5, 0., 0.),
    /// #    },
    /// )
    /// .with_completed(|entity, delay| {
    ///   println!("Delay of {} seconds elapsed on entity {:?}",
    ///     delay.duration().as_secs(), entity);
    /// });
    /// ```
    ///
    /// [`with_completed_event()`]: Tween::with_completed_event
    pub fn with_completed<C>(mut self, callback: C) -> Self
    where
        C: Fn(Entity, &Self) + Send + Sync + 'static,
    {
        self.on_completed = Some(Box::new(callback));
        self
    }

    /// Enable running a one-shot system upon completion.
    ///
    /// If enabled, the tween will run a system via a provided [`SystemId`] when the
    /// animation completes. This is similar to the [`with_completed()`],
    /// but uses a system registered by [`register_system()`] instead.
    ///
    /// # Example
    ///
    /// ```
    /// # use bevy_tweening::{lens::*, *};
    /// # use bevy::{ecs::event::EventReader, math::Vec3};
    /// # use std::time::Duration;
    /// let test_system_system_id = world.register_system(test_system);
    /// let tween = Tween::new(
    ///     // [...]
    /// #    EaseFunction::QuadraticInOut,
    /// #    Duration::from_secs(1),
    /// #    TransformPositionLens {
    /// #        start: Vec3::ZERO,
    /// #        end: Vec3::new(3.5, 0., 0.),
    /// #    },
    /// )
    /// .with_completed_system(test_system_system_id);
    ///
    /// fn test_system(query: Query<Entity, With<Enemy>>) {
    ///    for enemy in query.iter() {
    ///       println!("Found an enemy!");
    ///    }
    /// }
    /// ```
    ///
    /// [`with_completed_system()`]: Tween::with_completed_system
    #[must_use]
    pub fn with_completed_system(mut self, user_data: SystemId) -> Self {
        self.system_data = Some(user_data);
        self
    }

    /// Check if the delay completed.
    pub fn is_completed(&self) -> bool {
        self.timer.finished()
    }

    /// Get the current tweenable state.
    pub fn state(&self) -> TweenState {
        if self.is_completed() {
            TweenState::Completed
        } else {
            TweenState::Active
        }
    }

    /// Set a callback invoked when the animation completes.
    ///
    /// The callback when invoked receives as parameters the [`Entity`] on which
    /// the target and the animator are, as well as a reference to the
    /// current [`Tween`].
    ///
    /// Only non-looping tweenables can complete.
    pub fn set_completed<C>(&mut self, callback: C)
    where
        C: Fn(Entity, &Self) + Send + Sync + 'static,
    {
        self.on_completed = Some(Box::new(callback));
    }

    /// Clear the callback invoked when the animation completes.
    ///
    /// See also [`set_completed()`].
    ///
    /// [`set_completed()`]: Tween::set_completed
    pub fn clear_completed(&mut self) {
        self.on_completed = None;
    }

    /// Enable or disable raising a completed event.
    ///
    /// If enabled, the tween will raise a [`TweenCompleted`] event when the
    /// animation completed. This is similar to the [`set_completed()`]
    /// callback, but uses Bevy events instead.
    ///
    /// See [`with_completed_event()`] for details.
    ///
    /// [`set_completed()`]: Tween::set_completed
    /// [`with_completed_event()`]: Tween::with_completed_event
    pub fn set_completed_event(&mut self, user_data: u64) {
        self.event_data = Some(user_data);
    }

    /// Clear the event sent when the animation completes.
    ///
    /// See also [`set_completed_event()`].
    ///
    /// [`set_completed_event()`]: Tween::set_completed_event
    pub fn clear_completed_event(&mut self) {
        self.event_data = None;
    }

    /// Enable running a one-shot system upon completion.
    ///
    /// If enabled, the tween will run a system via a provided [`SystemId`] when the
    /// animation completes. This is similar to the [`with_completed()`],
    /// but uses a system registered by [`register_system()`] instead of a callback.
    ///
    /// See [`with_completed_system()`] for details.
    ///
    /// [`set_completed_system()`]: Tween::set_completed_system
    pub fn set_completed_system(&mut self, user_data: SystemId) {
        self.system_data = Some(user_data);
    }

    /// Clear the system that will execute when the animation completes.
    ///
    /// See also [`set_completed_system()`].
    ///
    /// [`clear_completed_system()`]: Tween::clear_completed_system
    pub fn clear_completed_system(&mut self) {
        self.system_data = None;
    }
}

impl<T> Tweenable<T> for Delay<T> {
    fn duration(&self) -> Duration {
        self.timer.duration()
    }

    fn total_duration(&self) -> TotalDuration {
        TotalDuration::Finite(self.duration())
    }

    fn set_elapsed(&mut self, elapsed: Duration) {
        // need to reset() to clear finished() unfortunately
        self.timer.reset();
        self.timer.set_elapsed(elapsed);
        // set_elapsed() does not update finished() etc. which we rely on
        self.timer.tick(Duration::ZERO);
    }

    fn elapsed(&self) -> Duration {
        self.timer.elapsed()
    }

    fn tick(
        &mut self,
        delta: Duration,
        _target: &mut dyn Targetable<T>,
        entity: Entity,
        events: &mut Mut<Events<TweenCompleted>>,
        commands: &mut Commands,
    ) -> TweenState {
        let was_completed = self.is_completed();

        self.timer.tick(delta);

        let state = self.state();

        // If completed this frame, notify the user
        if (state == TweenState::Completed) && !was_completed {
            if let Some(user_data) = &self.event_data {
                events.send(TweenCompleted {
                    entity,
                    user_data: *user_data,
                });
            }
            if let Some(cb) = &self.on_completed {
                cb(entity, self);
            }
            if let Some(system_id) = &self.system_data {
                commands.run_system(*system_id);
            }
        }

        state
    }

    fn rewind(&mut self) {
        self.timer.reset();
    }
}

#[cfg(test)]
mod tests {
    use std::sync::{Arc, Mutex};

<<<<<<< HEAD
    use bevy::ecs::{
        event::Events,
        system::{CommandQueue, SystemState},
    };
=======
    use bevy::ecs::system::SystemState;
>>>>>>> 87f4bd13

    use super::*;
    use crate::{lens::*, test_utils::*};

    #[derive(Default, Copy, Clone)]
    struct CallbackMonitor {
        invoke_count: u64,
        last_reported_count: u32,
    }

    /// Utility to create a tween for testing.
    fn make_test_tween() -> Tween<Transform> {
        Tween::new(
            EaseMethod::Linear,
            Duration::from_secs(1),
            TransformPositionLens {
                start: Vec3::ZERO,
                end: Vec3::ONE,
            },
        )
    }

    /// Utility to create a test environment to tick a tween.
    fn make_test_env() -> (World, Entity, SystemId) {
        let mut world = World::new();
        world.init_resource::<Events<TweenCompleted>>();
        let entity = world.spawn(Transform::default()).id();
        let system_id = world.register_system(oneshot_test);
        (world, entity, system_id)
    }

    /// one-shot system to be used for testing
    fn oneshot_test() {}

    /// Manually tick a test tweenable targeting a component.
    fn manual_tick_component<T: Component>(
        duration: Duration,
        tween: &mut dyn Tweenable<T>,
        world: &mut World,
        entity: Entity,
    ) -> TweenState {
        world.resource_scope(
            |world: &mut World, mut events: Mut<Events<TweenCompleted>>| {
                let transform = world.get_mut::<T>(entity).unwrap();
                let mut target = ComponentTarget::new(transform);
                // let command_queue = &mut CommandQueue::default(); // todo
                // let mut asd = Commands::new(command_queue, world);
                tween.tick(
                    duration,
                    &mut target,
                    entity,
                    &mut events,
                    // passing dummy values to let things compile
                    &mut Commands::new(&mut CommandQueue::default(), &World::default()),
                )
            },
        )
    }

    #[test]
    fn anim_clock_precision() {
        let duration = Duration::from_millis(1);
        let mut clock = AnimClock::new(duration);
        clock.total_duration = TotalDuration::Infinite;

        let test_ticks = [
            Duration::from_micros(123),
            Duration::from_millis(1),
            Duration::from_secs_f32(1. / 24.),
            Duration::from_secs_f32(1. / 30.),
            Duration::from_secs_f32(1. / 60.),
            Duration::from_secs_f32(1. / 120.),
            Duration::from_secs_f32(1. / 144.),
            Duration::from_secs_f32(1. / 240.),
        ];

        let mut times_completed = 0;
        let mut total_duration = Duration::ZERO;
        for i in 0..10_000_000 {
            let tick = test_ticks[i % test_ticks.len()];
            times_completed += clock.tick(tick).1;
            total_duration += tick;
        }

        assert_eq!(
            (total_duration.as_secs_f64() / duration.as_secs_f64()) as i32,
            times_completed
        );
    }

    #[test]
    fn into_repeat_count() {
        let tween = Tween::new(
            EaseMethod::Linear,
            Duration::from_secs(1),
            TransformPositionLens {
                start: Vec3::ZERO,
                end: Vec3::ONE,
            },
        )
        .with_repeat_count(5);
        assert_eq!(
            tween.total_duration(),
            TotalDuration::Finite(Duration::from_secs(5))
        );

        let tween = Tween::new(
            EaseMethod::Linear,
            Duration::from_secs(1),
            TransformPositionLens {
                start: Vec3::ZERO,
                end: Vec3::ONE,
            },
        )
        .with_repeat_count(Duration::from_secs(3));
        assert_eq!(
            tween.total_duration(),
            TotalDuration::Finite(Duration::from_secs(3))
        );
    }

    /// Test ticking of a single tween in isolation.
    #[test]
    fn tween_tick() {
        for tweening_direction in &[TweeningDirection::Forward, TweeningDirection::Backward] {
            for (count, strategy) in &[
                (RepeatCount::Finite(1), RepeatStrategy::default()),
                (RepeatCount::Infinite, RepeatStrategy::Repeat),
                (RepeatCount::Finite(2), RepeatStrategy::Repeat),
                (RepeatCount::Infinite, RepeatStrategy::MirroredRepeat),
                (RepeatCount::Finite(2), RepeatStrategy::MirroredRepeat),
            ] {
                println!(
                    "TweeningType: count={count:?} strategy={strategy:?} dir={tweening_direction:?}",
                );

                // Create a linear tween over 1 second
                let mut tween = make_test_tween()
                    .with_direction(*tweening_direction)
                    .with_repeat_count(*count)
                    .with_repeat_strategy(*strategy);
                assert_eq!(tween.direction(), *tweening_direction);
                assert!(tween.on_completed.is_none());
                assert!(tween.event_data.is_none());

                let (mut world, entity, system_id) = make_test_env();
                let mut event_reader_system_state: SystemState<EventReader<TweenCompleted>> =
                    SystemState::new(&mut world);

                // Register callbacks to count started/ended events
                let callback_monitor = Arc::new(Mutex::new(CallbackMonitor::default()));
                let cb_mon_ptr = Arc::clone(&callback_monitor);
                let reference_entity = entity;
                tween.set_completed(move |completed_entity, tween| {
                    assert_eq!(completed_entity, reference_entity);
                    let mut cb_mon = cb_mon_ptr.lock().unwrap();
                    cb_mon.invoke_count += 1;
                    cb_mon.last_reported_count = tween.times_completed();
                });
                assert!(tween.on_completed.is_some());
                assert!(tween.event_data.is_none());
                assert_eq!(callback_monitor.lock().unwrap().invoke_count, 0);

                // Activate event sending
                const USER_DATA: u64 = 54789; // dummy
                tween.set_completed_event(USER_DATA);
                assert!(tween.event_data.is_some());
                assert_eq!(tween.event_data.unwrap(), USER_DATA);

                // Activate oneshot system
                tween.set_completed_system(system_id);
                assert!(tween.system_data.is_some());
                assert_eq!(tween.system_data.unwrap(), system_id);

                // Loop over 2.2 seconds, so greater than one ping-pong loop
                let tick_duration = Duration::from_millis(200);
                for i in 1..=11 {
                    // Calculate expected values
                    let (progress, times_completed, mut direction, expected_state, just_completed) =
                        match count {
                            RepeatCount::Finite(1) => {
                                let progress = (i as f32 * 0.2).min(1.0);
                                let times_completed = u32::from(i >= 5);
                                let state = if i < 5 {
                                    TweenState::Active
                                } else {
                                    TweenState::Completed
                                };
                                let just_completed = i == 5;
                                (
                                    progress,
                                    times_completed,
                                    TweeningDirection::Forward,
                                    state,
                                    just_completed,
                                )
                            }
                            RepeatCount::Finite(count) => {
                                let total_progress = i as f32 * 0.2;
                                let progress = if total_progress >= *count as f32 {
                                    1.
                                } else {
                                    total_progress.fract()
                                };
                                if *strategy == RepeatStrategy::Repeat {
                                    let times_completed = i / 5;
                                    let just_completed = i % 5 == 0;
                                    (
                                        progress,
                                        times_completed,
                                        TweeningDirection::Forward,
                                        if i < 10 {
                                            TweenState::Active
                                        } else {
                                            TweenState::Completed
                                        },
                                        just_completed,
                                    )
                                } else {
                                    let i5 = i % 5;
                                    let times_completed = i / 5;
                                    // Once Completed, the direction doesn't change
                                    let direction = if i >= 5 {
                                        TweeningDirection::Backward
                                    } else {
                                        TweeningDirection::Forward
                                    };
                                    let just_completed = i5 == 0;
                                    (
                                        progress,
                                        times_completed,
                                        direction,
                                        if i < 10 {
                                            TweenState::Active
                                        } else {
                                            TweenState::Completed
                                        },
                                        just_completed,
                                    )
                                }
                            }
                            RepeatCount::Infinite => {
                                let progress = (i as f32 * 0.2).fract();
                                if *strategy == RepeatStrategy::Repeat {
                                    let times_completed = i / 5;
                                    let just_completed = i % 5 == 0;
                                    (
                                        progress,
                                        times_completed,
                                        TweeningDirection::Forward,
                                        TweenState::Active,
                                        just_completed,
                                    )
                                } else {
                                    let i5 = i % 5;
                                    let times_completed = i / 5;
                                    let i10 = i % 10;
                                    let direction = if i10 >= 5 {
                                        TweeningDirection::Backward
                                    } else {
                                        TweeningDirection::Forward
                                    };
                                    let just_completed = i5 == 0;
                                    (
                                        progress,
                                        times_completed,
                                        direction,
                                        TweenState::Active,
                                        just_completed,
                                    )
                                }
                            }
                            RepeatCount::For(_) => panic!("Untested"),
                        };
                    let factor = if tweening_direction.is_backward() {
                        direction = !direction;
                        1. - progress
                    } else {
                        progress
                    };
                    let expected_translation = if direction.is_forward() {
                        Vec3::splat(progress)
                    } else {
                        Vec3::splat(1. - progress)
                    };
                    println!(
                        "Expected: progress={} factor={} times_completed={} direction={:?} state={:?} just_completed={} translation={:?}",
                        progress, factor, times_completed, direction, expected_state, just_completed, expected_translation
                    );

                    // Tick the tween
                    let actual_state =
                        manual_tick_component(tick_duration, &mut tween, &mut world, entity);

                    // Propagate events
                    {
                        let mut events = world.resource_mut::<Events<TweenCompleted>>();
                        events.update();
                    }

                    // Check actual values
                    assert_eq!(tween.direction(), direction);
                    assert_eq!(actual_state, expected_state);
                    assert_approx_eq!(tween.progress(), progress);
                    assert_eq!(tween.times_completed(), times_completed);
                    let transform = world.entity(entity).get::<Transform>().unwrap();
                    assert!(transform
                        .translation
                        .abs_diff_eq(expected_translation, 1e-5));
                    assert!(transform.rotation.abs_diff_eq(Quat::IDENTITY, 1e-5));
                    let cb_mon = callback_monitor.lock().unwrap();
                    assert_eq!(cb_mon.invoke_count, times_completed as u64);
                    assert_eq!(cb_mon.last_reported_count, times_completed);
                    {
                        let mut event_reader = event_reader_system_state.get_mut(&mut world);
                        let event = event_reader.read().next();
                        if just_completed {
                            assert!(event.is_some());
                            if let Some(event) = event {
                                assert_eq!(event.entity, entity);
                                assert_eq!(event.user_data, USER_DATA);
                            }
                        } else {
                            assert!(event.is_none());
                        }
                    }
                }

                // Rewind
                tween.rewind();
                assert_eq!(tween.direction(), *tweening_direction); // does not change
                assert_approx_eq!(tween.progress(), 0.);
                assert_eq!(tween.times_completed(), 0);

                // Dummy tick to update target
                let actual_state =
                    manual_tick_component(Duration::ZERO, &mut tween, &mut world, entity);
                assert_eq!(actual_state, TweenState::Active);
                let expected_translation = if tweening_direction.is_backward() {
                    Vec3::ONE
                } else {
                    Vec3::ZERO
                };
                let transform = world.entity(entity).get::<Transform>().unwrap();
                assert!(transform
                    .translation
                    .abs_diff_eq(expected_translation, 1e-5));
                assert!(transform.rotation.abs_diff_eq(Quat::IDENTITY, 1e-5));

                // Clear callback
                tween.clear_completed();
                assert!(tween.on_completed.is_none());

                // Clear event sending
                tween.clear_completed_event();
                assert!(tween.event_data.is_none());

                // Clear oneshot system
                tween.clear_completed_system();
                assert!(tween.system_data.is_none());
            }
        }
    }

    #[test]
    fn tween_dir() {
        let mut tween = make_test_tween();

        // Default
        assert_eq!(tween.direction(), TweeningDirection::Forward);
        assert_approx_eq!(tween.progress(), 0.0);

        // no-op
        tween.set_direction(TweeningDirection::Forward);
        assert_eq!(tween.direction(), TweeningDirection::Forward);
        assert_approx_eq!(tween.progress(), 0.0);

        // Backward
        tween.set_direction(TweeningDirection::Backward);
        assert_eq!(tween.direction(), TweeningDirection::Backward);
        // progress is independent of direction
        assert_approx_eq!(tween.progress(), 0.0);

        // Progress-invariant
        tween.set_direction(TweeningDirection::Forward);
        tween.set_progress(0.3);
        assert_approx_eq!(tween.progress(), 0.3);
        tween.set_direction(TweeningDirection::Backward);
        // progress is independent of direction
        assert_approx_eq!(tween.progress(), 0.3);

        let (mut world, entity, _system_id) = make_test_env();

        // Progress always increases alongside the current direction
        tween.set_direction(TweeningDirection::Backward);
        assert_approx_eq!(tween.progress(), 0.3);
        manual_tick_component(Duration::from_millis(100), &mut tween, &mut world, entity);
        assert_approx_eq!(tween.progress(), 0.4);
        let transform = world.entity(entity).get::<Transform>().unwrap();
        assert!(transform.translation.abs_diff_eq(Vec3::splat(0.6), 1e-5));
    }

    #[test]
    fn tween_elapsed() {
        let mut tween = make_test_tween();

        let duration = tween.duration();
        let elapsed = tween.elapsed();

        assert_eq!(elapsed, Duration::ZERO);
        assert_eq!(duration, Duration::from_secs(1));

        for ms in [0, 1, 500, 100, 300, 999, 847, 1000, 900] {
            let elapsed = Duration::from_millis(ms);
            tween.set_elapsed(elapsed);
            assert_eq!(tween.elapsed(), elapsed);

            let progress = (elapsed.as_secs_f64() / duration.as_secs_f64()) as f32;
            assert_approx_eq!(tween.progress(), progress);

            let times_completed = u32::from(ms == 1000);
            assert_eq!(tween.times_completed(), times_completed);
        }
    }

    /// Test ticking a sequence of tweens.
    #[test]
    fn seq_tick() {
        let tween1 = Tween::new(
            EaseMethod::Linear,
            Duration::from_secs(1),
            TransformPositionLens {
                start: Vec3::ZERO,
                end: Vec3::ONE,
            },
        );
        let tween2 = Tween::new(
            EaseMethod::Linear,
            Duration::from_secs(1),
            TransformRotationLens {
                start: Quat::IDENTITY,
                end: Quat::from_rotation_x(90_f32.to_radians()),
            },
        );
        let mut seq = tween1.then(tween2);

        let (mut world, entity, _system_id) = make_test_env();

        for i in 1..=16 {
            let state =
                manual_tick_component(Duration::from_millis(200), &mut seq, &mut world, entity);
            let transform = world.entity(entity).get::<Transform>().unwrap();
            if i < 5 {
                assert_eq!(state, TweenState::Active);
                let r = i as f32 * 0.2;
                assert_eq!(*transform, Transform::from_translation(Vec3::splat(r)));
            } else if i < 10 {
                assert_eq!(state, TweenState::Active);
                let alpha_deg = (18 * (i - 5)) as f32;
                assert!(transform.translation.abs_diff_eq(Vec3::ONE, 1e-5));
                assert!(transform
                    .rotation
                    .abs_diff_eq(Quat::from_rotation_x(alpha_deg.to_radians()), 1e-5));
            } else {
                assert_eq!(state, TweenState::Completed);
                assert!(transform.translation.abs_diff_eq(Vec3::ONE, 1e-5));
                assert!(transform
                    .rotation
                    .abs_diff_eq(Quat::from_rotation_x(90_f32.to_radians()), 1e-5));
            }
        }
    }

    /// Test crossing tween boundaries in one tick.
    #[test]
    fn seq_tick_boundaries() {
        let mut seq = Sequence::new((0..3).map(|i| {
            Tween::new(
                EaseMethod::Linear,
                Duration::from_secs(1),
                TransformPositionLens {
                    start: Vec3::splat(i as f32),
                    end: Vec3::splat((i + 1) as f32),
                },
            )
            .with_repeat_count(RepeatCount::Finite(1))
        }));

        let (mut world, entity, _system_id) = make_test_env();

        // Tick halfway through the first tween, then in one tick:
        // - Finish the first tween
        // - Start and finish the second tween
        // - Start the third tween
        for delta_ms in [500, 2000] {
            manual_tick_component(
                Duration::from_millis(delta_ms),
                &mut seq,
                &mut world,
                entity,
            );
        }
        assert_eq!(seq.index(), 2);
        let transform = world.entity(entity).get::<Transform>().unwrap();
        assert!(transform.translation.abs_diff_eq(Vec3::splat(2.5), 1e-5));
    }

    /// Sequence::new() and various Sequence-specific methods
    #[test]
    fn seq_iter() {
        let mut seq = Sequence::new((1..5).map(|i| {
            Tween::new(
                EaseMethod::Linear,
                Duration::from_millis(200 * i),
                TransformPositionLens {
                    start: Vec3::ZERO,
                    end: Vec3::ONE,
                },
            )
        }));

        let mut progress = 0.;
        for i in 1..5 {
            assert_eq!(seq.index(), i - 1);
            assert_approx_eq!(seq.progress(), progress);
            let duration = Duration::from_millis(200 * i as u64);
            assert_eq!(seq.current().duration(), duration);
            progress += 0.25;
            seq.set_progress(progress);
            assert_eq!(seq.times_completed(), u32::from(i == 4));
        }

        seq.rewind();
        assert_eq!(seq.progress(), 0.);
        assert_eq!(seq.times_completed(), 0);
    }

    /// Sequence::from_single()
    #[test]
    fn seq_from_single() {
        let tween = Tween::new(
            EaseMethod::Linear,
            Duration::from_secs(1),
            TransformPositionLens {
                start: Vec3::ZERO,
                end: Vec3::ONE,
            },
        );
        let seq = Sequence::from_single(tween);

        assert_eq!(seq.duration(), Duration::from_secs(1));
    }

    #[test]
    fn seq_elapsed() {
        let mut seq = Sequence::new((1..5).map(|i| {
            Tween::new(
                EaseMethod::Linear,
                Duration::from_millis(200 * i),
                TransformPositionLens {
                    start: Vec3::ZERO,
                    end: Vec3::ONE,
                },
            )
        }));

        let mut elapsed = Duration::ZERO;
        for i in 1..5 {
            assert_eq!(seq.index(), i - 1);
            assert_eq!(seq.elapsed(), elapsed);
            let duration = Duration::from_millis(200 * i as u64);
            assert_eq!(seq.current().duration(), duration);
            elapsed += duration;
            seq.set_elapsed(elapsed);
            assert_eq!(seq.times_completed(), u32::from(i == 4));
        }
    }

    /// Test ticking parallel tracks of tweens.
    #[test]
    fn tracks_tick() {
        let tween1 = Tween::new(
            EaseMethod::Linear,
            Duration::from_millis(1000),
            TransformPositionLens {
                start: Vec3::ZERO,
                end: Vec3::ONE,
            },
        );
        let tween2 = Tween::new(
            EaseMethod::Linear,
            Duration::from_millis(800), // shorter
            TransformRotationLens {
                start: Quat::IDENTITY,
                end: Quat::from_rotation_x(90_f32.to_radians()),
            },
        );
        let mut tracks = Tracks::new([tween1, tween2]);
        assert_eq!(tracks.duration(), Duration::from_secs(1)); // max(1., 0.8)

        let (mut world, entity, _system_id) = make_test_env();

        for i in 1..=6 {
            let state =
                manual_tick_component(Duration::from_millis(200), &mut tracks, &mut world, entity);
            let transform = world.entity(entity).get::<Transform>().unwrap();
            if i < 5 {
                assert_eq!(state, TweenState::Active);
                assert_eq!(tracks.times_completed(), 0);
                let r = i as f32 * 0.2;
                assert_approx_eq!(tracks.progress(), r);
                let alpha_deg = 22.5 * i as f32;
                assert!(transform.translation.abs_diff_eq(Vec3::splat(r), 1e-5));
                assert!(transform
                    .rotation
                    .abs_diff_eq(Quat::from_rotation_x(alpha_deg.to_radians()), 1e-5));
            } else {
                assert_eq!(state, TweenState::Completed);
                assert_eq!(tracks.times_completed(), 1);
                assert_approx_eq!(tracks.progress(), 1.);
                assert!(transform.translation.abs_diff_eq(Vec3::ONE, 1e-5));
                assert!(transform
                    .rotation
                    .abs_diff_eq(Quat::from_rotation_x(90_f32.to_radians()), 1e-5));
            }
        }

        tracks.rewind();
        assert_eq!(tracks.times_completed(), 0);
        assert_approx_eq!(tracks.progress(), 0.);

        tracks.set_progress(0.9);
        assert_approx_eq!(tracks.progress(), 0.9);
        // tick to udpate state (set_progress() does not update state)
        let state = manual_tick_component(Duration::ZERO, &mut tracks, &mut world, entity);
        assert_eq!(state, TweenState::Active);
        assert_eq!(tracks.times_completed(), 0);

        tracks.set_progress(3.2);
        assert_approx_eq!(tracks.progress(), 1.);
        // tick to udpate state (set_progress() does not update state)
        let state = manual_tick_component(Duration::ZERO, &mut tracks, &mut world, entity);
        assert_eq!(state, TweenState::Completed);
        assert_eq!(tracks.times_completed(), 1); // no looping

        tracks.set_progress(-0.5);
        assert_approx_eq!(tracks.progress(), 0.);
        // tick to udpate state (set_progress() does not update state)
        let state = manual_tick_component(Duration::ZERO, &mut tracks, &mut world, entity);
        assert_eq!(state, TweenState::Active);
        assert_eq!(tracks.times_completed(), 0); // no looping
    }

    /// Delay::then()
    #[test]
    fn delay_then() {
        let seq: Sequence<Transform> =
            Delay::new(Duration::from_secs(1)).then(Delay::new(Duration::from_secs(2)));
        assert_eq!(seq.duration(), Duration::from_secs(3));
        assert_eq!(seq.tweens.len(), 2);
        for (i, t) in seq.tweens.iter().enumerate() {
            assert_eq!(t.duration(), Duration::from_secs(i as u64 + 1));
        }
    }

    /// Test ticking a delay.
    #[test]
    fn delay_tick() {
        let duration = Duration::from_secs(1);
        // Dummy world and registered oneshot system ID
        let (mut world, entity, system_id) = make_test_env();

        const USER_DATA: u64 = 42;
        let mut delay = Delay::new(duration)
            .with_completed_event(USER_DATA)
            .with_completed_system(system_id);

        assert!(delay.event_data.is_some());
        assert_eq!(delay.event_data.unwrap(), USER_DATA);

        assert!(delay.system_data.is_some());
        assert_eq!(delay.system_data.unwrap(), system_id);

        delay.clear_completed_event();
        assert!(delay.event_data.is_none());

        delay.set_completed_event(USER_DATA);
        assert!(delay.event_data.is_some());
        assert_eq!(delay.event_data.unwrap(), USER_DATA);

        delay.clear_completed_system();
        assert!(delay.system_data.is_none());

        delay.set_completed_system(system_id);
        assert!(delay.system_data.is_some());
        assert_eq!(delay.system_data.unwrap(), system_id);

        {
            let tweenable: &dyn Tweenable<Transform> = &delay;
            assert_eq!(tweenable.duration(), duration);
            assert_approx_eq!(tweenable.progress(), 0.);
            assert_eq!(tweenable.elapsed(), Duration::ZERO);
        }

        // Dummy event writer
        let mut event_reader_system_state: SystemState<EventReader<TweenCompleted>> =
            SystemState::new(&mut world);

        // Register callbacks to count completed events
        let callback_monitor = Arc::new(Mutex::new(CallbackMonitor::default()));
        let cb_mon_ptr = Arc::clone(&callback_monitor);
        let reference_entity = entity;
        assert!(delay.on_completed.is_none());
        delay.set_completed(move |completed_entity, delay| {
            assert_eq!(completed_entity, reference_entity);
            let mut cb_mon = cb_mon_ptr.lock().unwrap();
            cb_mon.invoke_count += 1;
            cb_mon.last_reported_count = delay.times_completed();
        });
        assert!(delay.on_completed.is_some());
        assert_eq!(callback_monitor.lock().unwrap().invoke_count, 0);

        for i in 1..=6 {
            let state = manual_tick_component::<Transform>(
                Duration::from_millis(200),
                &mut delay,
                &mut world,
                entity,
            );

            // Propagate events
            {
                let mut events = world.resource_mut::<Events<TweenCompleted>>();
                events.update();
            }

            // Check state
            {
                assert_eq!(state, delay.state());

                let tweenable: &dyn Tweenable<Transform> = &delay;

                {
                    let mut event_reader = event_reader_system_state.get_mut(&mut world);
                    let event = event_reader.read().next();
                    if i == 5 {
                        assert!(event.is_some());
                        let event = event.unwrap();
                        assert_eq!(event.entity, entity);
                        assert_eq!(event.user_data, USER_DATA);
                    } else {
                        assert!(event.is_none());
                    }
                }

                let times_completed = if i < 5 {
                    assert_eq!(state, TweenState::Active);
                    assert!(!delay.is_completed());
                    assert_eq!(tweenable.times_completed(), 0);
                    let r = i as f32 * 0.2;
                    assert_approx_eq!(tweenable.progress(), r);
                    0
                } else {
                    assert_eq!(state, TweenState::Completed);
                    assert!(delay.is_completed());
                    assert_eq!(tweenable.times_completed(), 1);
                    assert_approx_eq!(tweenable.progress(), 1.);
                    1
                };

                let cb_mon = callback_monitor.lock().unwrap();
                assert_eq!(cb_mon.invoke_count, times_completed as u64);
                assert_eq!(cb_mon.last_reported_count, times_completed);
            }
        }

        delay.rewind();
        assert_eq!(delay.times_completed(), 0);
        assert_approx_eq!(delay.progress(), 0.);
        let state = manual_tick_component(Duration::ZERO, &mut delay, &mut world, entity);
        assert_eq!(state, TweenState::Active);

        delay.set_progress(0.3);
        assert_eq!(delay.times_completed(), 0);
        assert_approx_eq!(delay.progress(), 0.3);
        delay.set_progress(1.);
        assert_eq!(delay.times_completed(), 1);
        assert_approx_eq!(delay.progress(), 1.);

        // Clear callback
        delay.clear_completed();
        assert!(delay.on_completed.is_none());

        // Clear event sending
        delay.clear_completed_event();
        assert!(delay.event_data.is_none());
    }

    #[test]
    fn delay_elapsed() {
        let mut delay: Delay<f32> = Delay::new(Duration::from_secs(1));
        let duration = delay.duration();
        for ms in [0, 1, 500, 100, 300, 999, 847, 1000, 900] {
            let elapsed = Duration::from_millis(ms);
            delay.set_elapsed(elapsed);
            assert_eq!(delay.elapsed(), elapsed);

            let progress = (elapsed.as_secs_f64() / duration.as_secs_f64()) as f32;
            assert_approx_eq!(delay.progress(), progress);

            let times_completed = u32::from(ms == 1000);
            assert_eq!(delay.times_completed(), times_completed);

            assert_eq!(delay.is_completed(), ms >= 1000);
            assert_eq!(
                delay.state(),
                if ms >= 1000 {
                    TweenState::Completed
                } else {
                    TweenState::Active
                }
            );
        }
    }

    #[test]
    #[should_panic]
    fn delay_zero_duration_panics() {
        let _: Delay<f32> = Delay::new(Duration::ZERO);
    }

    #[test]
    fn tween_repeat() {
        let mut tween = make_test_tween()
            .with_repeat_count(RepeatCount::Finite(5))
            .with_repeat_strategy(RepeatStrategy::Repeat);

        assert_approx_eq!(tween.progress(), 0.);

        let (mut world, entity, _system_id) = make_test_env();

        // 10%
        let state =
            manual_tick_component(Duration::from_millis(100), &mut tween, &mut world, entity);
        assert_eq!(TweenState::Active, state);
        assert_eq!(0, tween.times_completed());
        assert_approx_eq!(tween.progress(), 0.1);
        let transform = world.entity(entity).get::<Transform>().unwrap();
        assert!(transform.translation.abs_diff_eq(Vec3::splat(0.1), 1e-5));

        // 130%
        let state =
            manual_tick_component(Duration::from_millis(1200), &mut tween, &mut world, entity);
        assert_eq!(TweenState::Active, state);
        assert_eq!(1, tween.times_completed());
        assert_approx_eq!(tween.progress(), 0.3);
        let transform = world.entity(entity).get::<Transform>().unwrap();
        assert!(transform.translation.abs_diff_eq(Vec3::splat(0.3), 1e-5));

        // 480%
        let state =
            manual_tick_component(Duration::from_millis(3500), &mut tween, &mut world, entity);
        assert_eq!(TweenState::Active, state);
        assert_eq!(4, tween.times_completed());
        assert_approx_eq!(tween.progress(), 0.8);
        let transform = world.entity(entity).get::<Transform>().unwrap();
        assert!(transform.translation.abs_diff_eq(Vec3::splat(0.8), 1e-5));

        // 500% - done
        let state =
            manual_tick_component(Duration::from_millis(200), &mut tween, &mut world, entity);
        assert_eq!(TweenState::Completed, state);
        assert_eq!(5, tween.times_completed());
        assert_approx_eq!(tween.progress(), 1.0);
        let transform = world.entity(entity).get::<Transform>().unwrap();
        assert!(transform.translation.abs_diff_eq(Vec3::ONE, 1e-5));
    }

    #[test]
    fn tween_mirrored_rewind() {
        let mut tween = make_test_tween()
            .with_repeat_count(RepeatCount::Finite(4))
            .with_repeat_strategy(RepeatStrategy::MirroredRepeat);

        assert_approx_eq!(tween.progress(), 0.);

        let (mut world, entity, _system_id) = make_test_env();

        // 10%
        let state =
            manual_tick_component(Duration::from_millis(100), &mut tween, &mut world, entity);
        assert_eq!(TweenState::Active, state);
        assert_eq!(TweeningDirection::Forward, tween.direction());
        assert_eq!(0, tween.times_completed());
        assert_approx_eq!(tween.progress(), 0.1);
        let transform = world.entity(entity).get::<Transform>().unwrap();
        assert!(transform.translation.abs_diff_eq(Vec3::splat(0.1), 1e-5));

        // rewind
        tween.rewind();
        assert_eq!(TweeningDirection::Forward, tween.direction());
        assert_eq!(0, tween.times_completed());
        assert_approx_eq!(tween.progress(), 0.);
        let transform = world.entity(entity).get::<Transform>().unwrap();
        assert!(transform.translation.abs_diff_eq(Vec3::splat(0.1), 1e-5)); // no-op, rewind doesn't apply Lens

        // 120% - mirror
        let state =
            manual_tick_component(Duration::from_millis(1200), &mut tween, &mut world, entity);
        assert_eq!(TweeningDirection::Backward, tween.direction());
        assert_eq!(TweenState::Active, state);
        assert_eq!(1, tween.times_completed());
        assert_approx_eq!(tween.progress(), 0.2);
        let transform = world.entity(entity).get::<Transform>().unwrap();
        assert!(transform.translation.abs_diff_eq(Vec3::splat(0.8), 1e-5));

        // rewind
        tween.rewind();
        assert_eq!(TweeningDirection::Forward, tween.direction()); // restored
        assert_eq!(0, tween.times_completed());
        assert_approx_eq!(tween.progress(), 0.);
        let transform = world.entity(entity).get::<Transform>().unwrap();
        assert!(transform.translation.abs_diff_eq(Vec3::splat(0.8), 1e-5)); // no-op, rewind doesn't apply Lens

        // 400% - done mirror (because Completed freezes the state)
        let state =
            manual_tick_component(Duration::from_millis(4000), &mut tween, &mut world, entity);
        assert_eq!(TweenState::Completed, state);
        assert_eq!(TweeningDirection::Backward, tween.direction()); // frozen from last loop
        assert_eq!(4, tween.times_completed());
        assert_approx_eq!(tween.progress(), 1.); // Completed
        let transform = world.entity(entity).get::<Transform>().unwrap();
        assert!(transform.translation.abs_diff_eq(Vec3::ZERO, 1e-5));

        // rewind
        tween.rewind();
        assert_eq!(TweeningDirection::Forward, tween.direction()); // restored
        assert_eq!(0, tween.times_completed());
        assert_approx_eq!(tween.progress(), 0.);
        let transform = world.entity(entity).get::<Transform>().unwrap();
        assert!(transform.translation.abs_diff_eq(Vec3::ZERO, 1e-5)); // no-op, rewind doesn't apply Lens
    }
}<|MERGE_RESOLUTION|>--- conflicted
+++ resolved
@@ -1296,14 +1296,10 @@
 mod tests {
     use std::sync::{Arc, Mutex};
 
-<<<<<<< HEAD
     use bevy::ecs::{
         event::Events,
         system::{CommandQueue, SystemState},
     };
-=======
-    use bevy::ecs::system::SystemState;
->>>>>>> 87f4bd13
 
     use super::*;
     use crate::{lens::*, test_utils::*};

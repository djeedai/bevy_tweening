--- conflicted
+++ resolved
@@ -582,9 +582,6 @@
     /// animation completed. This is similar to the [`set_completed()`]
     /// callback, but uses Bevy events instead.
     ///
-<<<<<<< HEAD
-    /// See [`with_completed_event()`] for details.
-=======
     /// ```
     /// # use bevy_tweening::{lens::*, *};
     /// # use bevy::{ecs::event::EventReader, math::{Vec3, curve::EaseFunction}};
@@ -602,14 +599,9 @@
     ///   println!("Tween completed on entity {:?}", entity);
     /// });
     /// ```
->>>>>>> 8483d940
     ///
     /// [`set_completed()`]: Tween::set_completed
     /// [`with_completed_event()`]: Tween::with_completed_event
-<<<<<<< HEAD
-    pub fn send_completed_event(&mut self, send: bool) {
-        self.send_completed_event = send;
-=======
     pub fn with_completed<C>(mut self, callback: C) -> Self
     where
         C: Fn(Entity, &Self) + Send + Sync + 'static,
@@ -656,7 +648,6 @@
     pub fn with_completed_system(mut self, system_id: SystemId) -> Self {
         self.system_id = Some(system_id);
         self
->>>>>>> 8483d940
     }
 
     /// Set the playback direction of the tween.
@@ -774,15 +765,6 @@
 
         let entity = ent_mut.id();
 
-<<<<<<< HEAD
-        // Apply new animation state to target, even if the animation finished, to
-        // ensure the state is consistent
-        {
-            // 'factor' maps to Lens 0:start and 1:end, whatever the playback direction
-            let mut factor = progress;
-            if self.direction.is_backward() {
-                factor = 1. - factor;
-=======
         // If completed at least once this frame, notify the user
         if times_completed > 0 {
             if let Some(user_data) = &self.event_data {
@@ -802,7 +784,6 @@
             }
             if let Some(system_id) = &self.system_id {
                 commands.run_system(*system_id);
->>>>>>> 8483d940
             }
             let factor = self.ease_function.sample(factor);
             match &mut self.action {
@@ -978,19 +959,17 @@
         while self.index < self.tweens.len() {
             // Tick the current tweenable
             let tween = &mut self.tweens[self.index];
-<<<<<<< HEAD
-            let tween_remaining = tween.duration() - tween.elapsed();
-            if let (ratio, TweenState::Active) =
-                tween.tick(tween_id, delta, ent_mut.reborrow(), events.reborrow())
-            {
-                return (ratio, TweenState::Active);
-=======
 
             let tween_remaining = tween.duration().saturating_sub(tween.elapsed());
 
-            if let TweenState::Active = tween.tick(delta, target, entity, events, commands) {
+            if let TweenState::Active = tween.tick(
+                delta,
+                target,
+                ent_mut.reborrow(),
+                events.reborrow(),
+                commands,
+            ) {
                 return TweenState::Active;
->>>>>>> 8483d940
             }
 
             // Current tween done; consume and move to next one
@@ -1120,8 +1099,6 @@
         }
     }
 
-<<<<<<< HEAD
-=======
     /// Enable raising a completed event.
     ///
     /// If enabled, the tweenable will raise a [`TweenCompleted`] event when it
@@ -1232,7 +1209,6 @@
         self
     }
 
->>>>>>> 8483d940
     /// Check if the delay completed.
     pub fn is_completed(&self) -> bool {
         self.timer.finished()
@@ -1281,9 +1257,6 @@
         let progress = fraction_progress(self.elapsed(), self.duration());
         let state = self.state();
 
-<<<<<<< HEAD
-        (progress, state)
-=======
         // If completed this frame, notify the user
         if (state == TweenState::Completed) && !was_completed {
             if let Some(user_data) = &self.event_data {
@@ -1307,7 +1280,6 @@
         }
 
         state
->>>>>>> 8483d940
     }
 
     fn rewind(&mut self) {
@@ -1319,10 +1291,6 @@
 mod tests {
     // use std::sync::{Arc, Mutex};
 
-<<<<<<< HEAD
-    use bevy::ecs::{component::Tick, event::Events, system::SystemState, world::CommandQueue};
-    use slotmap::Key as _;
-=======
     use bevy::ecs::{
         change_detection::MaybeLocation,
         component::{Mutable, Tick},
@@ -1330,7 +1298,6 @@
         system::SystemState,
         world::CommandQueue,
     };
->>>>>>> 8483d940
 
     use super::*;
     use crate::{lens::*, test_utils::*};
@@ -1366,12 +1333,7 @@
     fn oneshot_test() {}
 
     /// Manually tick a test tweenable targeting a component.
-<<<<<<< HEAD
-    fn manual_tick_component(
-        tween_id: TweenId,
-=======
     fn manual_tick_component<T: Component<Mutability = Mutable>>(
->>>>>>> 8483d940
         duration: Duration,
         tween: &mut dyn Tweenable,
         world: &mut World,

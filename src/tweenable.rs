--- conflicted
+++ resolved
@@ -59,29 +59,17 @@
     /// The tweenable is still active, and did not reach its end state yet.
     Active,
     /// Animation reached its end state. The tweenable is idling at its latest
-<<<<<<< HEAD
     /// time.
     ///
     /// Note that [`RepeatCount::Infinite`] tweenables never reach this state.
-=======
-    /// time. This can only happen for [`TweeningType::Once`], since other
-    /// types loop indefinitely.
->>>>>>> cc3105da
     Completed,
 }
 
 /// Event raised when a tween completed.
 ///
-<<<<<<< HEAD
 /// This event is raised when a tween completed. When looping, this is raised
 /// once per iteration. In case the animation direction changes
 /// ([`RepeatStrategy::Bounce`]), an iteration corresponds to a single progress
-=======
-/// This event is raised when a tween completed. For non-looping tweens, this is
-/// raised once at the end of the animation. For looping animations, this is
-/// raised once per iteration. In case the animation direction changes
-/// ([`TweeningType::PingPong`]), an iteration corresponds to a single progress
->>>>>>> cc3105da
 /// from one endpoint to the other, whatever the direction. Therefore a complete
 /// cycle start -> end -> start counts as 2 iterations and raises 2 events (one
 /// when reaching the end, one when reaching back the start).
@@ -183,33 +171,15 @@
 pub trait Tweenable<T>: Send + Sync {
     /// Get the total duration of the animation.
     ///
-<<<<<<< HEAD
     /// This is always the duration of a single iteration, even when looping.
     ///
     /// Note that for [`RepeatStrategy::Bounce`], this is the duration of a
     /// single way, either from start to end or back from end to start. The
-    /// total "loop" duration start -> end -> start to reach back the same state
+    /// total "loop" duration start -> end -> start to reach back the same
+    /// state
     /// in this case is the double of the returned value.
     fn duration(&self) -> Duration;
 
-=======
-    /// For non-looping tweenables ([`TweeningType::Once`]), this is the total
-    /// animation duration. For looping ones, this is the duration of a
-    /// single iteration, since the total animation duration is infinite.
-    ///
-    /// Note that for [`TweeningType::PingPong`], this is the duration of a
-    /// single way, either from start to end or back from end to start. The
-    /// total "loop" duration start -> end -> start to reach back the same
-    /// state in this case is the double of the returned value.
-    fn duration(&self) -> Duration;
-
-    /// Return `true` if the animation is looping.
-    ///
-    /// Looping tweenables are of type [`TweeningType::Loop`] or
-    /// [`TweeningType::PingPong`].
-    fn is_looping(&self) -> bool;
-
->>>>>>> cc3105da
     /// Set the current animation playback progress.
     ///
     /// See [`progress()`] for details on the meaning.
@@ -217,29 +187,12 @@
     /// [`progress()`]: Tweenable::progress
     fn set_progress(&mut self, progress: f32);
 
-<<<<<<< HEAD
     /// Get the current progress in \[0:1\] of the animation.
     ///
     /// While looping, the exact value `1.0` is never reached, since the
     /// tweenable loops over to `0.0` immediately when it changes direction at
     /// either endpoint. Upon completion, the tweenable always reports exactly
     /// `1.0`.
-=======
-    /// Get the current progress in \[0:1\] (non-looping) or \[0:1\[ (looping)
-    /// of the animation.
-    ///
-    /// For looping animations, this reports the progress of the current
-    /// iteration, in the current direction:
-    /// - [`TweeningType::Loop`] is `0` at start and `1` at end. The exact value
-    ///   `1.0` is never reached, since the tweenable loops over to `0.0`
-    ///   immediately.
-    /// - [`TweeningType::PingPong`] is `0` at the source endpoint and `1` and
-    ///   the destination one, which are respectively the start/end for
-    ///   [`TweeningDirection::Forward`], or the end/start for
-    ///   [`TweeningDirection::Backward`]. The exact value `1.0` is never
-    ///   reached, since the tweenable loops over to `0.0` immediately when it
-    ///   changes direction at either endpoint.
->>>>>>> cc3105da
     fn progress(&self) -> f32;
 
     /// Tick the animation, advancing it by the given delta time and mutating
@@ -269,17 +222,12 @@
     /// Get the number of times this tweenable completed.
     ///
     /// For looping animations, this returns the number of times a single
-<<<<<<< HEAD
-    /// playback was completed. In the case of [`RepeatStrategy::Bounce`] this
+    /// playback was completed. In the case of [`RepeatStrategy::Bounce`]
+    /// this
     /// corresponds to a playback in a single direction, so tweening from start
-    /// to end and back to start counts as two completed times (one forward, one
+    /// to end and back to start counts as two completed times (one
+    /// forward, one
     /// backward).
-=======
-    /// playback was completed. In the case of [`TweeningType::PingPong`]
-    /// this corresponds to a playback in a single direction, so tweening
-    /// from start to end and back to start counts as two completed times (one
-    /// forward, one backward).
->>>>>>> cc3105da
     fn times_completed(&self) -> u32;
 
     /// Rewind the animation to its starting state.

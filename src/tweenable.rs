--- conflicted
+++ resolved
@@ -1337,14 +1337,11 @@
 mod tests {
     use std::sync::{Arc, Mutex};
 
-<<<<<<< HEAD
     use bevy::ecs::{
+        component::Tick
         event::Events,
         system::{CommandQueue, SystemState},
     };
-=======
-    use bevy::ecs::{component::Tick, system::SystemState};
->>>>>>> 0ac2851b
 
     use super::*;
     use crate::{lens::*, test_utils::*};

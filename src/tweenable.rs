--- conflicted
+++ resolved
@@ -584,26 +584,16 @@
     /// Enable running a one-shot system upon completion.
     ///
     /// If enabled, the tween will run a system via a provided [`SystemId`] when
-<<<<<<< HEAD
     /// the animation completes. The system receives the [`Entity`] the animator
     /// is attached to as its input. This is similar to [`with_completed()`],
     /// but uses a system registered by [`register_system()`] instead of a
     /// callback.
-=======
-    /// the animation completes. This is similar to the
-    /// [`with_completed()`], but uses a system registered by
-    /// [`register_system()`] instead of a callback.
->>>>>>> 7f20f349
     ///
     /// # Example
     ///
     /// ```
     /// # use bevy_tweening::{lens::*, *};
-<<<<<<< HEAD
-    /// # use bevy::{math::Vec3, ecs::world::World, ecs::system::Query, ecs::system::In, ecs::entity::Entity, transform::components::Transform};
-=======
-    /// # use bevy::{ecs::event::EventReader, math::{Vec3, curve::EaseFunction}, ecs::world::World, ecs::system::Query, ecs::entity::Entity, ecs::query::With};
->>>>>>> 7f20f349
+    /// # use bevy::{ecs::event::EventReader, math::{Vec3, curve::EaseFunction}, ecs::world::World, ecs::system::{In, Query}, ecs::entity::Entity, ecs::query::With};
     /// # use std::time::Duration;
     /// let mut world = World::new();
     /// let test_system_system_id = world.register_system(test_system);
@@ -730,16 +720,10 @@
     /// Enable running a one-shot system upon completion.
     ///
     /// If enabled, the tween will run a system via a provided [`SystemId`] when
-<<<<<<< HEAD
     /// the animation completes. The system receives the [`Entity`] the animator
     /// is attached to as its input. This is similar to [`with_completed()`],
     /// but uses a system registered by [`register_system()`] instead of a
     /// callback.
-=======
-    /// the animation completes. This is similar to the
-    /// [`with_completed()`], but uses a system registered by
-    /// [`register_system()`] instead of a callback.
->>>>>>> 7f20f349
     ///
     /// [`with_completed()`]: Tween::with_completed
     /// [`register_system()`]: bevy::ecs::world::World::register_system
@@ -1183,7 +1167,7 @@
     /// [`with_completed_event()`]: Delay::with_completed_event
     pub fn with_completed<C>(mut self, callback: C) -> Self
     where
-        C: Fn(Entity, &Self) + Send + Sync + 'static,
+        C: Fn(Entity, &Self) + Send .+ Sync + 'static,
     {
         self.on_completed = Some(Box::new(callback));
         self
@@ -1192,26 +1176,16 @@
     /// Enable running a one-shot system upon completion.
     ///
     /// If enabled, the tween will run a system via a provided [`SystemId`] when
-<<<<<<< HEAD
     /// the animation completes. The system receives the [`Entity`] the animator
     /// is attached to as its input. This is similar to [`with_completed()`],
     /// but uses a system registered by [`register_system()`] instead of a
     /// callback.
-=======
-    /// the animation completes. This is similar to the
-    /// [`with_completed()`], but uses a system registered by
-    /// [`register_system()`] instead.
->>>>>>> 7f20f349
     ///
     /// # Example
     ///
     /// ```
     /// # use bevy_tweening::{lens::*, *};
-<<<<<<< HEAD
-    /// # use bevy::{math::Vec3, ecs::world::World, ecs::system::Query, ecs::system::In, ecs::entity::Entity, transform::components::Transform};
-=======
-    /// # use bevy::{ecs::event::EventReader, math::{Vec3, curve::EaseFunction}, ecs::world::World, ecs::system::Query, ecs::entity::Entity};
->>>>>>> 7f20f349
+    /// # use bevy::{ecs::event::EventReader, math::{Vec3, curve::EaseFunction}, ecs::world::World, ecs::system::{In, Query}, ecs::entity::Entity};
     /// # use std::time::Duration;
     /// let mut world = World::new();
     /// let test_system_system_id = world.register_system(test_system);
@@ -1305,16 +1279,10 @@
     /// Enable running a one-shot system upon completion.
     ///
     /// If enabled, the tween will run a system via a provided [`SystemId`] when
-<<<<<<< HEAD
     /// the animation completes. The system receives the [`Entity`] the animator
     /// is attached to as its input. This is similar to [`with_completed()`],
     /// but uses a system registered by [`register_system()`] instead of a
     /// callback.
-=======
-    /// the animation completes. This is similar to the
-    /// [`with_completed()`], but uses a system registered by
-    /// [`register_system()`] instead of a callback.
->>>>>>> 7f20f349
     ///
     /// See [`with_completed_system()`] for details.
     ///

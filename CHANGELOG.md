# Changelog

The format is based on [Keep a Changelog](https://keepachangelog.com/en/1.0.0/),
and this project adheres to [Semantic Versioning](https://semver.org/spec/v2.0.0.html).

<<<<<<< HEAD
## [Unreleased]

### Fixed

- Fixed a panic when a TextLens tried to change a section that wasn't present.
=======
## [0.8.0] - 2023-07-12

### Changed

- Compatible with Bevy 0.11
>>>>>>> 29e8c338

## [0.7.0] - 2023-03-09

### Added

- Added `From<u32>` and `From<Duration>` for `RepeatCount`, respectively yielding `RepeatCount::Finite(value)` and `RepeatCount::For(value)`.

### Changed

- Compatible with Bevy 0.10
- Changed the signature of `with_repeat_count()` to take an `impl Into<RepeatCount>` instead of a `RepeatCount` by value.

## [0.6.0] - 2022-11-15

### Added

- Added `RepeatCount` and `RepeatStrategy` for more granular control over animation looping.
- Added `with_repeat_count()` and `with_repeat_strategy()` builder methods to `Tween<T>`.
- Added a `speed()` getter on `Animator<T>` and `AssetAnimator<T>`.
- Added `set_elapsed(Duration)` and `elapsed() -> Duration` to the `Tweenable<T>` trait. Those methods are preferable over `set_progress()` and `progress()` as they avoid the conversion to floating-point values and any rounding errors.
- Added a new `bevy_text` feature for `Text`-related built-in lenses.
- Added `Targetable`, `ComponentTarget`, and `AssetTarget`, which should be considered private even though they appear in the public API. They are a workaround for Bevy 0.8 and will likely be removed in the future once the related Bevy limitation is lifted.
- Added the missing `Tween::with_completed()` to raise a callback.
- Added completion event and callback support to `Delay<T>`, similar to what existed for `Tween<T>`.
- Added `TotalDuration` and a new `Tweenable<T>::total_duration()` method to retrieve the total duration of the animation including looping.

### Changed

- Compatible with Bevy 0.9
- Removed the `tweening_type` parameter from the signature of `Tween<T>::new()`; use `with_repeat_count()` and `with_repeat_strategy()` instead.
- Animators now always have a tween (instead of it being optional). This means the default animator implementation was removed.
- `Delay::new()` now panics if the `duration` is zero. This prevents creating no-op `Delay` objects, and avoids an internal edge case producing wrong results.
- Tweens moving to `TweenState::Completed` are now guaranteed to freeze their state. In particular, this means that their direction will not flip at the end of the last loop if their repeat strategy is `RepeatStrategy::MirroredRepeat`.
- Moved the `TextColorLens` lens from the `bevy_ui` feature to the new `bevy_text` one, to allow using it without the Bevy UI crate.
- Changed the signature of the `component_animator_system()` and `asset_animator_system()` public functions to directly consume a `ResMut<Events<TweenCompleted>>` instead of an `EventWriter<TweenCompleted>`, to work around some internal limitations.
- Changed `Delay` into `Delay<T>`, taking the animation target type like other tweenables, to be able to emit events and raise callbacks.
- Changed `CompletedCallback<T>` to take the tweenable type itself, instead of the target type. Users upgrading should replace `CompletedCallback<T>` with `CompletedCallback<Tween<T>>`.
- The `set_progress()`, `progress()`, and `times_completed()` method of `Tweenable<T>` now have a default implementation, and all built-in tweenables use that implementation.

### Removed

- Removed `Tweenable::is_looping()`, which was not implemented for most tweenables.
- Removed `TweeningType` in favor of `RepeatCount` and `RepeatStrategy`.

### Fixed

- Fixed the animator speed feature, which got broken in #44.
- Fixed change detection triggering unconditionally when `component_animator_system()` or `asset_animator_system()` are ticked, even when the animator did not mutate its target component or asset. (#33)

## [0.5.0] - 2022-08-04

### Added

- Added `is_forward()` and `is_backward()` convenience helpers to `TweeningDirection`.
- Added `Tween::set_direction()` and `Tween::with_direction()` which allow configuring the playback direction of a tween, allowing to play it backward from end to start.
- Added support for dynamically changing an animation's speed with `Animator::set_speed`.
- Added `AnimationSystem` label to tweening tick systems.
- Added a `BoxedTweenable` trait to make working with `Box<dyn Tweenable + ...>` easier.

### Changed

- Compatible with Bevy 0.8
- Double boxing in `Sequence` and `Tracks` was fixed. As a result, any custom tweenables
  should implement `From` for `BoxedTweenable` to make those APIs easier to use.

## [0.4.0] - 2022-04-16

### Changed

- Compatible with Bevy 0.7
- Better dependencies: Introduced features `bevy_sprite` and `bevy_ui` taking a dependency on the same-named crates of Bevy, and removed the forced dependency on `bevy/render`. The new features are enabled by default, for discoverability, and only impact the prebuilt lenses. The library now builds without any Bevy optional feature.

## [0.3.3] - 2022-03-05

### Added

- Added new built-in rotation lenses based on angle interpolation, to allow rotation animations larger than a half turn:
  - `TransformRotateXLens`
  - `TransformRotateYLens`
  - `TransformRotateZLens`
  - `TransformRotateAxisLens`

## [0.3.2] - 2022-02-24

### Added

- Implemented `Default` for `TweeningType` (= `Once`), `EaseMethod` (= `Linear`), `TweeningDirection` (= `Forward`).
- Added `Tweenable::is_looping()`, `Tweenable::set_progress()`, `Tweenable::times_completed()`, and `Tweenable::rewind()`.
- Added `Animator::set_progress()`, `Animator::progress()`, `Animator::stop()`, and `Animator::rewind()`.
- Added `AssetAnimator::set_progress()`, `AssetAnimator::progress()`, `AssetAnimator::stop()`, and `AssetAnimator::rewind()`.
- Added the `TweenCompleted` event, raised when a `Tween<T>` completed its animation if that feature was previously activated with `set_completed_event()` or `with_completed_event()`.

### Changed

- `TweenState` now contains only two states: `Active` and `Completed`. Looping animations are always active, and non-looping ones are completed once they reach their end point.
- Merged the `started` and `ended` callbacks into a `completed` one (`Tween::set_completed()` and `Tween::clear_completed()`), which is invoked when the tween completes a single iteration. That is, for non-looping animations, when `TweenState::Completed` is reached. And for looping animations, once per iteration (going from start -> end, or from end -> start).

### Removed

- Removed `Tweenable::stop()`. Tweenables do not have a "stop" state anymore, they are only either active or completed. The playback state is only relevant on the `Animator` or `AssetAnimator` which controls them.

### Fixed

- Fixed a bug with the alpha value of colored lenses being too large (`TextColorLens`, `SpriteColorLens`, `ColorMaterialColorLens`).

## [0.3.1] - 2022-02-12

### Added

- Add user callbacks on tween started (`Tween::set_started`) and ended (`Tween::set_ended`).
- Implement `Default` for `AnimatorState` as `AnimatorState::Playing`.
- Added `Animator::with_state()` and `AssetAnimator::with_state()`, builder-like functions to override the default `AnimatorState`.
- Added `Tween::is_looping()` returning true for all but `TweeningType::Once`.
- Added the `Tweenable<T>` trait, implemented by the `Tween<T>` and `Delay<T>` animation, and by the `Tracks<T>` and `Sequence<T>` animation collections.
- Added `IntoBoxDynTweenable<T>`, a trait to convert a `Tweenable<T>` trait object into a boxed variant.
- Publicly exposed `Sequence<T>`, a sequence of `Tweenable<T>` running one after the other.
- Publicly exposed `Tracks<T>`, a collection of `Tweenable<T>` running in parallel.
- Publicly exposed `TweenState`, the playback state of a single `Tweenable<T>` item.
- Added `Tween<T>::then()` and `Sequence<T>::then()` to append a `Tweenable<T>` to a sequence (creating a new sequence in the case of `Tween<T>::then()`).
- Added `tweenable()` and `tweenable_mut()` on the `Animator<T>` and `AssetAnimator<T>` to access their top-level `Tweenable<T>`.
- Implemented `Default` for `Animator<T>` and `AssetAnimator<T>`, creating an animator without any tweenable item (no-op).
- Added `Delay` tweenable for a time delay between other tweens.
- Added a new `menu` example demonstrating in particular the `Delay` tweenable.

### Changed

- Moved tween duration out of the `TweeningType` enum, which combined with the removal of the "pause" feature in loops makes it a C-like enum.
- The `Sequence<T>` progress now reports the progress of the total sequence. Individual sub-tweenables cannot be accessed.
- Updated the `sequence` example to add some text showing the current sequence progress.
- Modified the signature of `new()` for `Animator<T>` and `AssetAnimator<T>` to take a single `Tweenable<T>` instead of trying to build a `Tween<T>` internally. This allows passing any `Tweenable<T>` as the top-level animatable item of an animator, and avoids the overhead of maintaining a `Tracks<T>` internally in each animator when the most common use case is likely to use a single `Tween<T>` or a `Sequence<T>` without parallelism.

### Removed

- Removed the "pause" feature in-between loops of `TweeningType::Loop` and `TweeningType::PingPong`, which can be replaced if needed by a sequence including a `Delay` tweenable. Removed `Tween::is_paused()`.
- Removed `new_single()` and `new_seq()` on the `Animator<T>` and `AssetAnimator<T>`. Users should explicitly create a `Tween<T>` or `Sequence<T>` instead, and use `new()`.

### Fixed

- Fix missing public export of `component_animator_system()` and `asset_animator_system()` preventing the animation of all but the built-in items.

## [0.3.0] - 2022-01-28

### Added

- Add `Tween<T>` describing a single tween animation, independently of its target (asset or component).
- Add `Tween<T>::is_paused()` to query when a tweening animation is in its pause phase, if any.
- Add `Tween<T>::direction()` to query the playback direction of a tweening animation (forward or backward).
- Add `Tween<T>::progress()` to query the progres ratio in [0:1] of a tweening animation.
- Enable multiple lenses per animator via "tracks", the ability to add multiple tween animations running in parallel on the same component.
- Enable sequences of tween animations running serially, one after the other, for each track of an animator, allowing to create more complex animations.

### Fixed

- Perform spherical linear interpolation (slerp) for `Quat` rotation of `Transform` animation via `TransformRotationLens`, instead of mere linear interpolation leaving the quaternion non-normalized.

## [0.2.0] - 2022-01-09

### Changed

- Update to Bevy 0.6
- Update to rust edition 2021
- Force Cargo resolver v2

### Added

- Added built-in lens `SpriteColorLens`, since the color of a `Sprite` is now an intrinsic property of the component in Bevy 0.6, and does not use `ColorMaterial` anymore.

## [0.1.0] - 2021-12-24

Initial version for Bevy 0.5<|MERGE_RESOLUTION|>--- conflicted
+++ resolved
@@ -3,19 +3,17 @@
 The format is based on [Keep a Changelog](https://keepachangelog.com/en/1.0.0/),
 and this project adheres to [Semantic Versioning](https://semver.org/spec/v2.0.0.html).
 
-<<<<<<< HEAD
 ## [Unreleased]
 
 ### Fixed
 
-- Fixed a panic when a TextLens tried to change a section that wasn't present.
-=======
+- Fixed a panic when a `TextLens` tried to change a text section that wasn't present.
+
 ## [0.8.0] - 2023-07-12
 
 ### Changed
 
 - Compatible with Bevy 0.11
->>>>>>> 29e8c338
 
 ## [0.7.0] - 2023-03-09
 

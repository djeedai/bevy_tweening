--- conflicted
+++ resolved
@@ -109,7 +109,6 @@
     ];
     // Build a sequence from an iterator over a Tweenable (here, a Tween<Transform>)
     let seq = Sequence::new(dests.windows(2).enumerate().map(|(index, pair)| {
-<<<<<<< HEAD
         Tracks::new([
             Tween::new(
                 EaseFunction::QuadraticInOut,
@@ -130,21 +129,8 @@
                 },
             )
             // Get an event after each segment
-            .with_completed_event(true, index as u64),
+            .with_completed_event(index as u64),
         ])
-=======
-        Tween::new(
-            EaseFunction::QuadraticInOut,
-            TweeningType::Once,
-            Duration::from_secs(1),
-            TransformPositionLens {
-                start: pair[0] - center,
-                end: pair[1] - center,
-            },
-        )
-        // Get an event after each segment
-        .with_completed_event(index as u64)
->>>>>>> fd86ec51
     }));
 
     commands

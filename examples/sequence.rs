--- conflicted
+++ resolved
@@ -34,20 +34,15 @@
 #[derive(Component)]
 struct BlueSprite(pub TweenId);
 
-<<<<<<< HEAD
+#[derive(Component)]
+struct ProgressValue;
+
 fn setup(
     mut commands: Commands,
     asset_server: Res<AssetServer>,
     mut animator: ResMut<TweenAnimator>,
 ) {
     commands.spawn(Camera2dBundle::default());
-=======
-#[derive(Component)]
-struct ProgressValue;
-
-fn setup(mut commands: Commands, asset_server: Res<AssetServer>) {
-    commands.spawn(Camera2d::default());
->>>>>>> 8483d940
 
     let font = asset_server.load("fonts/FiraMono-Regular.ttf");
     let text_font = TextFont {
@@ -147,7 +142,6 @@
         ])
     }));
 
-<<<<<<< HEAD
     // Because we want to monitor the progress of the animations, we need to fetch
     // their TweenId. This requires inserting them manually in the TweenAnimator
     // resource, instead of using the extensions of EntityCommands.
@@ -158,12 +152,6 @@
                 custom_size: Some(Vec2::new(size, size)),
                 ..default()
             },
-=======
-    commands.spawn((
-        Sprite {
-            color: RED.into(),
-            custom_size: Some(Vec2::new(size, size)),
->>>>>>> 8483d940
             ..default()
         })
         .id();
@@ -203,7 +191,6 @@
     // manually to a BoxedTweenable: first move, then { rotate + scale }.
     let seq2 = Sequence::new([Box::new(tween_move) as BoxedTweenable, tracks.into()]);
 
-<<<<<<< HEAD
     // Because we want to monitor the progress of the animations, we need to fetch
     // their TweenId. This requires inserting them manually in the TweenAnimator
     // resource, instead of using the extensions of EntityCommands.
@@ -242,30 +229,6 @@
     } else {
         1.
     };
-=======
-    commands.spawn((
-        Sprite {
-            color: BLUE.into(),
-            custom_size: Some(Vec2::new(size * 3., size)),
-            ..default()
-        },
-        BlueSprite,
-        Animator::new(seq2),
-    ));
-}
-
-fn update_text(
-    red_text_children: Single<&Children, With<RedProgress>>,
-    blue_text_children: Single<&Children, With<BlueProgress>>,
-    mut text_spans: Query<&mut TextSpan, With<ProgressValue>>,
-    anim_red: Single<&Animator<Transform>, With<RedSprite>>,
-    anim_blue: Single<&Animator<Transform>, With<BlueSprite>>,
-    mut query_event: EventReader<TweenCompleted>,
-) {
-    let progress_red = anim_red.tweenable().progress();
-
-    let progress_blue = anim_blue.tweenable().progress();
->>>>>>> 8483d940
 
     let mut red_text = text_spans.get_mut(red_text_children[1]).unwrap();
     red_text.0 = format!("{:5.1}%", progress_red * 100.);
